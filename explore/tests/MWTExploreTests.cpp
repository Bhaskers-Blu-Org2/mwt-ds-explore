<<<<<<< HEAD
#include "CppUnitTest.h"
#include "MWTExploreTests.h"

using namespace Microsoft::VisualStudio::CppUnitTestFramework;

#define COUNT_INVALID(block) try { block } catch (std::invalid_argument) { num_ex++; }
#define COUNT_BAD_CALL(block) try { block } catch (std::invalid_argument) { num_ex++; }

namespace vw_explore_tests
{
	TEST_CLASS(VWExploreUnitTests)
	{
	public:
		TEST_METHOD(Epsilon_Greedy)
		{
			int num_actions = 10;
			float epsilon = 0.f; // No randomization
			string unique_key = "1001";
			int params = 101;

			TestPolicy my_policy(params, num_actions);
			TestContext my_context;
			TestRecorder my_recorder;

			MwtExplorer<TestContext> mwt("salt", my_recorder);
			EpsilonGreedyExplorer<TestContext> explorer(my_policy, epsilon, num_actions);

			u32 expected_action = my_policy.Choose_Action(my_context);

			u32 chosen_action = mwt.Choose_Action(explorer, unique_key, my_context);
			Assert::AreEqual(expected_action, chosen_action);

			chosen_action = mwt.Choose_Action(explorer, unique_key, my_context);
			Assert::AreEqual(expected_action, chosen_action);

			float expected_probs[2] = { 1.f, 1.f };
			vector<TestInteraction<TestContext>> interactions = my_recorder.Get_All_Interactions();
			this->Test_Interactions(interactions, 2, expected_probs);
		}

		TEST_METHOD(Epsilon_Greedy_Random)
		{
			int num_actions = 10;
			float epsilon = 0.5f; // Verify that about half the time the default policy is chosen
			int params = 101;

			TestPolicy my_policy(params, num_actions);
			TestContext my_context;
			TestRecorder my_recorder;

			MwtExplorer<TestContext> mwt("salt", my_recorder);
			EpsilonGreedyExplorer<TestContext> explorer(my_policy, epsilon, num_actions);

			u32 policy_action = my_policy.Choose_Action(my_context);

			int times_choose = 10000;
			int times_policy_action_chosen = 0;
			for (int i = 0; i < times_choose; i++)
			{
				u32 chosen_action = mwt.Choose_Action(explorer, this->Get_Unique_Key(i), my_context);
				if (chosen_action == policy_action)
				{
					times_policy_action_chosen++;
				}
			}

			Assert::IsTrue(abs((double)times_policy_action_chosen / times_choose - 0.5) < 0.1);
		}

		TEST_METHOD(Tau_First)
		{
			int num_actions = 10;
			u32 tau = 0;
			int params = 101;

			TestPolicy my_policy(params, num_actions);
			TestRecorder my_recorder;
			TestContext my_context;

			MwtExplorer<TestContext> mwt("salt", my_recorder);
			TauFirstExplorer<TestContext> explorer(my_policy, tau, num_actions);

			u32 expected_action = my_policy.Choose_Action(my_context);

			u32 chosen_action = mwt.Choose_Action(explorer, this->Get_Unique_Key(1), my_context);
			Assert::AreEqual(expected_action, chosen_action);

			// tau = 0 means no randomization and no logging
			vector<TestInteraction<TestContext>> interactions = my_recorder.Get_All_Interactions();
			this->Test_Interactions(interactions, 0, nullptr);
		}

		TEST_METHOD(Tau_First_Random)
		{
			int num_actions = 10;
			u32 tau = 2;
			TestPolicy my_policy(99, num_actions);
			TestRecorder my_recorder;
			TestContext my_context;

			MwtExplorer<TestContext> mwt("salt", my_recorder);
			TauFirstExplorer<TestContext> explorer(my_policy, tau, num_actions);

			u32 chosen_action = mwt.Choose_Action(explorer, this->Get_Unique_Key(1), my_context);
			chosen_action = mwt.Choose_Action(explorer, this->Get_Unique_Key(2), my_context);

			// Tau expired, did not explore
			chosen_action = mwt.Choose_Action(explorer, this->Get_Unique_Key(3), my_context);
			Assert::AreEqual((u32)10, chosen_action);

			// Only 2 interactions logged, 3rd one should not be stored
			vector<TestInteraction<TestContext>> interactions = my_recorder.Get_All_Interactions();
			float expected_probs[2] = { .1f, .1f };
			this->Test_Interactions(interactions, 2, expected_probs);
		}

		TEST_METHOD(Bagging)
		{
			int num_actions = 10;
			int params = 101;
			TestRecorder my_recorder;

			vector<unique_ptr<IPolicy<TestContext>>> policies;
			policies.push_back(unique_ptr<IPolicy<TestContext>>(new TestPolicy(params, num_actions)));
			policies.push_back(unique_ptr<IPolicy<TestContext>>(new TestPolicy(params + 1, num_actions)));

			TestContext my_context;

			MwtExplorer<TestContext> mwt("c++-test", my_recorder);
			BaggingExplorer<TestContext> explorer(policies, num_actions);

			u32 expected_action1 = policies[0]->Choose_Action(my_context);
			u32 expected_action2 = policies[1]->Choose_Action(my_context);

			u32 chosen_action = mwt.Choose_Action(explorer, this->Get_Unique_Key(1), my_context);
			Assert::AreEqual(expected_action2, chosen_action);

			chosen_action = mwt.Choose_Action(explorer, this->Get_Unique_Key(2), my_context);
			Assert::AreEqual(expected_action1, chosen_action);
			
			vector<TestInteraction<TestContext>> interactions = my_recorder.Get_All_Interactions();
			float expected_probs[2] = { .5f, .5f };
			this->Test_Interactions(interactions, 2, expected_probs);
		}

		TEST_METHOD(Bagging_Random)
		{
			int num_actions = 10;
			int params = 101;
			TestRecorder my_recorder;

			vector<unique_ptr<IPolicy<TestContext>>> policies;
			policies.push_back(unique_ptr<IPolicy<TestContext>>(new TestPolicy(params, num_actions)));
			policies.push_back(unique_ptr<IPolicy<TestContext>>(new TestPolicy(params + 1, num_actions)));

			TestContext my_context;

			MwtExplorer<TestContext> mwt("c++-test", my_recorder);
			BaggingExplorer<TestContext> explorer(policies, num_actions);

			u32 chosen_action = mwt.Choose_Action(explorer, this->Get_Unique_Key(1), my_context);
			chosen_action = mwt.Choose_Action(explorer, this->Get_Unique_Key(2), my_context);

			// Two bags choosing different actions so prob of each is 1/2
			vector<TestInteraction<TestContext>> interactions = my_recorder.Get_All_Interactions();
			float expected_probs[2] = { .5f, .5f };
			this->Test_Interactions(interactions, 2, expected_probs);
		}

		TEST_METHOD(Softmax)
		{
			int num_actions = 10;
			float lambda = 0.f;
			int scorer_arg = 7;
			u32 NUM_ACTIONS_COVER = 100;
			float C = 5.0f;

			TestScorer my_scorer(scorer_arg, num_actions);
			TestRecorder my_recorder;
			TestContext my_context;

			MwtExplorer<TestContext> mwt("salt", my_recorder);
			SoftmaxExplorer<TestContext> explorer(my_scorer, lambda, num_actions);

			// Scale C up since we have fewer interactions
			u32 num_decisions = num_actions * log(num_actions * 1.0) + log(NUM_ACTIONS_COVER * 1.0 / num_actions) * C * num_actions;
			// The () following the array should ensure zero-initialization
			u32* actions = new u32[num_actions]();
			u32 i;
			for (i = 0; i < num_decisions; i++)
			{
				u32 action = mwt.Choose_Action(explorer, this->Get_Unique_Key(i + 1), my_context);
				// Action IDs are 1-based
				actions[action - 1]++;
			}
			// Ensure all actions are covered
			for (i = 0; i < num_actions; i++)
			{
				Assert::IsTrue(actions[i] > 0);
			}		
			float* expected_probs = new float[num_decisions];
			for (i = 0; i < num_decisions; i++)
			{
				// Our default scorer currently assigns equal weight to each action
				expected_probs[i] = 1.0 / num_actions;
			}
			vector<TestInteraction<TestContext>> interactions = my_recorder.Get_All_Interactions();
			this->Test_Interactions(interactions, num_decisions, expected_probs);

			delete actions;
			delete expected_probs;
		}

		TEST_METHOD(Softmax_Scores)
		{
			int num_actions = 10;
			float lambda = 0.5f;
			int scorer_arg = 7;
			TestScorer my_scorer(scorer_arg, num_actions, /* uniform = */ false);
			TestRecorder my_recorder;
			TestContext my_context;

			MwtExplorer<TestContext> mwt("salt", my_recorder);
			SoftmaxExplorer<TestContext> explorer(my_scorer, lambda, num_actions);

			u32 action = mwt.Choose_Action(explorer, this->Get_Unique_Key(1), my_context);
			action = mwt.Choose_Action(explorer, this->Get_Unique_Key(2), my_context);
			action = mwt.Choose_Action(explorer, this->Get_Unique_Key(3), my_context);

			vector<TestInteraction<TestContext>> interactions = my_recorder.Get_All_Interactions();
			size_t num_interactions = interactions.size();

			Assert::AreEqual(3, (int)num_interactions);
			for (int i = 0; i < num_interactions; i++)
			{
				Assert::AreNotEqual(1.f / num_actions, interactions[i].Probability);
			}
		}

		TEST_METHOD(Generic)
		{
			int num_actions = 10;
			int scorer_arg = 7;
			TestScorer my_scorer(scorer_arg, num_actions);
			TestRecorder my_recorder;
			TestContext my_context;

			MwtExplorer<TestContext> mwt("salt", my_recorder);
			GenericExplorer<TestContext> explorer(my_scorer, num_actions);

			u32 chosen_action = mwt.Choose_Action(explorer, this->Get_Unique_Key(1), my_context);
			chosen_action = mwt.Choose_Action(explorer, this->Get_Unique_Key(2), my_context);
			chosen_action = mwt.Choose_Action(explorer, this->Get_Unique_Key(3), my_context);

			vector<TestInteraction<TestContext>> interactions = my_recorder.Get_All_Interactions();
			float expected_probs[3] = { .1f, .1f, .1f };
			this->Test_Interactions(interactions, 3, expected_probs);
		}

		TEST_METHOD(End_To_End_Epsilon_Greedy)
		{
			int num_actions = 10;
			float epsilon = 0.5f;
			int params = 101;

			TestSimplePolicy my_policy(params, num_actions);
			StringRecorder<SimpleContext> my_recorder;

			MwtExplorer<SimpleContext> mwt("salt", my_recorder);
			EpsilonGreedyExplorer<SimpleContext> explorer(my_policy, epsilon, num_actions);

			this->End_To_End(mwt, explorer, my_recorder);
		}

		TEST_METHOD(End_To_End_Tau_First)
		{
			int num_actions = 10;
			u32 tau = 5;
			int params = 101;

			TestSimplePolicy my_policy(params, num_actions);
			StringRecorder<SimpleContext> my_recorder;

			MwtExplorer<SimpleContext> mwt("salt", my_recorder);
			TauFirstExplorer<SimpleContext> explorer(my_policy, tau, num_actions);

			this->End_To_End(mwt, explorer, my_recorder);
		}

		TEST_METHOD(End_To_End_Bagging)
		{
			int num_actions = 10;
			u32 bags = 2;
			int params = 101;
			StringRecorder<SimpleContext> my_recorder;

			vector<unique_ptr<IPolicy<SimpleContext>>> policies;
			policies.push_back(unique_ptr<IPolicy<SimpleContext>>(new TestSimplePolicy(params, num_actions)));
			policies.push_back(unique_ptr<IPolicy<SimpleContext>>(new TestSimplePolicy(params, num_actions)));

			MwtExplorer<SimpleContext> mwt("salt", my_recorder);
			BaggingExplorer<SimpleContext> explorer(policies, num_actions);

			this->End_To_End(mwt, explorer, my_recorder);
		}

		TEST_METHOD(End_To_End_Softmax)
		{
			int num_actions = 10;
			float lambda = 0.5f;
			int scorer_arg = 7;
			TestSimpleScorer my_scorer(scorer_arg, num_actions);
			StringRecorder<SimpleContext> my_recorder;

			MwtExplorer<SimpleContext> mwt("salt", my_recorder);
			SoftmaxExplorer<SimpleContext> explorer(my_scorer, lambda, num_actions);

			this->End_To_End(mwt, explorer, my_recorder);
		}

		TEST_METHOD(End_To_End_Generic)
		{
			int num_actions = 10;
			int scorer_arg = 7;
			TestSimpleScorer my_scorer(scorer_arg, num_actions);
			StringRecorder<SimpleContext> my_recorder;

			MwtExplorer<SimpleContext> mwt("salt", my_recorder);
			GenericExplorer<SimpleContext> explorer(my_scorer, num_actions);

			this->End_To_End(mwt, explorer, my_recorder);
		}

		TEST_METHOD(PRG_Coverage)
		{
			const u32 NUM_ACTIONS_COVER = 100;
			float C = 5.0f;

			// We could use many fewer bits (e.g. u8) per bin since we're throwing uniformly at
			// random, but this is safer in case we change things
			u32 bins[NUM_ACTIONS_COVER] = { 0 };
			u32 num_balls = NUM_ACTIONS_COVER * log(NUM_ACTIONS_COVER) + C * NUM_ACTIONS_COVER;
			PRG::prg rg;
			u32 i;
			for (i = 0; i < num_balls; i++)
			{
				bins[rg.Uniform_Int(0, NUM_ACTIONS_COVER - 1)]++;
			}
			// Ensure all actions are covered
			for (i = 0; i < NUM_ACTIONS_COVER; i++)
			{
				Assert::IsTrue(bins[i] > 0);
			}
		}

		TEST_METHOD(Float_To_String)
		{
			PRG::prg rand;

			for (int i = 0; i < 10000; i++)
			{
				float f = (rand.Uniform_Unit_Interval() - 0.5f) * rand.Uniform_Int(0, 100000);

				ostringstream expected_stream;
				expected_stream << std::fixed << std::setprecision(10) << f;
				string expected_str = expected_stream.str();

				char actual_chars[15] = { 0 };
				NumberUtils::Float_To_String(f, actual_chars);
				string actual_str(actual_chars);

				size_t length = actual_str.length() - 1;
				int compare_result = expected_str.compare(0, length, actual_str, 0, length);
				Assert::AreEqual(0, compare_result);
			}
		}

		TEST_METHOD(Serialized_String)
		{
			int num_actions = 10;
			float epsilon = 0.5f;
			int params = 101;

			TestSimplePolicy my_policy(params, num_actions);

			StringRecorder<SimpleContext> my_recorder;
			MwtExplorer<SimpleContext> mwt("c++-test", my_recorder);
			EpsilonGreedyExplorer<SimpleContext> explorer(my_policy, epsilon, num_actions);

			vector<Feature> features1;
			features1.push_back({ 0.5f, 1 });
			SimpleContext context1(features1);

			u32 expected_action = my_policy.Choose_Action(context1);

			string unique_key1 = "key1";
			u32 chosen_action1 = mwt.Choose_Action(explorer, unique_key1, context1);

			vector<Feature> features2;
			features2.push_back({ -99999.5f, 123456789 });
			features2.push_back({ 1.5f, 39 });

			SimpleContext context2(features2);

			string unique_key2 = "key2";
			u32 chosen_action2 = mwt.Choose_Action(explorer, unique_key2, context2);

			string actual_log = my_recorder.Get_Recording();

			// Use hard-coded string to be independent of sprintf
			char* expected_log = "2 key1 0.55000 | 1:.5\n2 key2 0.55000 | 123456789:-99999.5 39:1.5\n";

			Assert::AreEqual(expected_log, actual_log.c_str());
		}

		TEST_METHOD(Serialized_String_Random)
		{
			PRG::prg rand;

			int num_actions = 10;
			int params = 101;

			TestSimplePolicy my_policy(params, num_actions);

			char expected_log[100] = { 0 };

			for (int i = 0; i < 10000; i++)
			{
				StringRecorder<SimpleContext> my_recorder;
				MwtExplorer<SimpleContext> mwt("c++-test", my_recorder);
				EpsilonGreedyExplorer<SimpleContext> explorer(my_policy, 0.f, num_actions);

				Feature feature;
				feature.Value = (rand.Uniform_Unit_Interval() - 0.5f) * rand.Uniform_Int(0, 100000);
				feature.Id = i;
				vector<Feature> features;
				features.push_back(feature);
				SimpleContext my_context(features);

				u32 action = mwt.Choose_Action(explorer, "", my_context);
				string actual_log = my_recorder.Get_Recording();

				ostringstream expected_stream;
				expected_stream << std::fixed << std::setprecision(10) << feature.Value;

				string expected_str = expected_stream.str();
				if (expected_str[0] == '0')
				{
					expected_str = expected_str.erase(0, 1);
				}

				sprintf(expected_log, "%d %s %.5f | %d:%s",
					action, "", 1.f, i, expected_str.c_str());

				size_t length = actual_log.length() - 1;
				int compare_result = string(expected_log).compare(0, length, actual_log, 0, length);
				Assert::AreEqual(0, compare_result);
			}
		}

		TEST_METHOD(Usage_Bad_Arguments)
		{
			int num_ex = 0;
			int params = 101;
			TestPolicy my_policy(params, 0);
			TestScorer my_scorer(params, 0);
			vector<unique_ptr<IPolicy<TestContext>>> policies;

			COUNT_INVALID(EpsilonGreedyExplorer<TestContext> explorer(my_policy, .5f, 0);) // Invalid # actions, must be > 0
			COUNT_INVALID(EpsilonGreedyExplorer<TestContext> explorer(my_policy, 1.5f, 10);) // Invalid epsilon, must be in [0,1]
			COUNT_INVALID(EpsilonGreedyExplorer<TestContext> explorer(my_policy, -.5f, 10);) // Invalid epsilon, must be in [0,1]

			COUNT_INVALID(BaggingExplorer<TestContext> explorer(policies, 0);) // Invalid # actions, must be > 0
			COUNT_INVALID(BaggingExplorer<TestContext> explorer(policies, 1);) // Invalid # bags, must be > 0

			COUNT_INVALID(TauFirstExplorer<TestContext> explorer(my_policy, 1, 0);) // Invalid # actions, must be > 0
			COUNT_INVALID(SoftmaxExplorer<TestContext> explorer(my_scorer, .5f, 0);) // Invalid # actions, must be > 0
			COUNT_INVALID(GenericExplorer<TestContext> explorer(my_scorer, 0);) // Invalid # actions, must be > 0


			Assert::AreEqual(8, num_ex);
		}

		TEST_METHOD(Usage_Bad_Policy)
		{
			int num_ex = 0;

			// Default policy returns action outside valid range
			COUNT_BAD_CALL
			(
				MwtExplorer<TestContext> mwt("salt", TestRecorder());
				EpsilonGreedyExplorer<TestContext> explorer(TestBadPolicy(), 0.f, (u32)1);

				u32 expected_action = mwt.Choose_Action(explorer, "1001", TestContext());
			)
			COUNT_BAD_CALL
			(
				MwtExplorer<TestContext> mwt("salt", TestRecorder());
				TauFirstExplorer<TestContext> explorer(TestBadPolicy(), (u32)0, (u32)1);
				mwt.Choose_Action(explorer, "test", TestContext());
			)
			COUNT_BAD_CALL
			(
				vector<unique_ptr<IPolicy<TestContext>>> policies;
				policies.push_back(unique_ptr<IPolicy<TestContext>>(new TestBadPolicy()));
				MwtExplorer<TestContext> mwt("salt", TestRecorder());
				BaggingExplorer<TestContext> explorer(policies, (u32)1);
				mwt.Choose_Action(explorer, "test", TestContext());
			)
			Assert::AreEqual(3, num_ex);
		}

		TEST_METHOD(Usage_Bad_Scorer)
		{
			int num_ex = 0;

			// Default policy returns action outside valid range
			COUNT_BAD_CALL
			(
				u32 num_actions = 1;
				FixedScorer scorer(num_actions, -1);
				MwtExplorer<TestContext> mwt("salt", TestRecorder());
				GenericExplorer<TestContext> explorer(scorer, num_actions);
				mwt.Choose_Action(explorer, "test", TestContext());
			)
			COUNT_BAD_CALL
			(
				u32 num_actions = 1;
				FixedScorer scorer(num_actions, 0);
				MwtExplorer<TestContext> mwt("salt", TestRecorder());
				GenericExplorer<TestContext> explorer(scorer, num_actions);
				mwt.Choose_Action(explorer, "test", TestContext());
			)
			Assert::AreEqual(2, num_ex);
		}

		TEST_METHOD(Custom_Context)
		{
			int num_actions = 10;
			float epsilon = 0.f; // No randomization
			string unique_key = "1001";

			TestSimplePolicy my_policy(0, num_actions);

			TestSimpleRecorder my_recorder;
			MwtExplorer<SimpleContext> mwt("salt", my_recorder);

			vector<Feature> features;
			features.push_back({ 0.5f, 1 });
			features.push_back({ 1.5f, 6 });
			features.push_back({ -5.3f, 13 });
			SimpleContext custom_context(features);

			EpsilonGreedyExplorer<SimpleContext> explorer(my_policy, epsilon, num_actions);

			u32 chosen_action = mwt.Choose_Action(explorer, unique_key, custom_context);
			Assert::AreEqual((u32)1, chosen_action);

			float expected_probs[1] = { 1.f };

			vector<TestInteraction<SimpleContext>> interactions = my_recorder.Get_All_Interactions();
			Assert::AreEqual(1, (int)interactions.size());

			SimpleContext* returned_context = &interactions[0].Context;

			size_t onf = features.size();
			Feature* of = &features[0];

			vector<Feature>& returned_features = returned_context->Get_Features();
			size_t rnf = returned_features.size();
			Feature* rf = &returned_features[0];

			Assert::AreEqual(rnf, onf);
			for (size_t i = 0; i < rnf; i++)
			{
				Assert::AreEqual(of[i].Id, rf[i].Id);
				Assert::AreEqual(of[i].Value, rf[i].Value);
			}
		}

		TEST_METHOD_INITIALIZE(Test_Initialize)
		{
		}

		TEST_METHOD_CLEANUP(Test_Cleanup)
		{
		}

	private: 
		// Test end-to-end using StringRecorder with no crash
		template <class Exp>
		void End_To_End(MwtExplorer<SimpleContext>& mwt, Exp& explorer, StringRecorder<SimpleContext>& recorder)
		{
			PRG::prg rand;

			float rewards[10];
			for (int i = 0; i < 10; i++)
			{
				vector<Feature> features;
				for (int j = 0; j < 1000; j++)
				{
					features.push_back({ rand.Uniform_Unit_Interval(), j + 1 });
				}
				SimpleContext c(features);

				mwt.Choose_Action(explorer, to_string(i), c);

				rewards[i] = rand.Uniform_Unit_Interval();
			}

			recorder.Get_Recording();
		}

		template <class Ctx>
		inline void Test_Interactions(vector<TestInteraction<Ctx>> interactions, int num_interactions_expected, float* probs_expected)
		{
			size_t num_interactions = interactions.size();

			Assert::AreEqual(num_interactions_expected, (int)num_interactions);
			for (int i = 0; i < num_interactions; i++)
			{
				Assert::AreEqual(probs_expected[i], interactions[i].Probability);
			}
		}

		string Get_Unique_Key(u32 seed)
		{
			PRG::prg rg(seed);

			std::ostringstream unique_key_container;
			unique_key_container << rg.Uniform_Unit_Interval();

			return unique_key_container.str();
		}
	};
}
=======
#include "CppUnitTest.h"
#include "MWTExploreTests.h"

using namespace Microsoft::VisualStudio::CppUnitTestFramework;

#define COUNT_INVALID(block) try { block } catch (std::invalid_argument) { num_ex++; }
#define COUNT_BAD_CALL(block) try { block } catch (std::invalid_argument) { num_ex++; }

namespace vw_explore_tests
{
	TEST_CLASS(VWExploreUnitTests)
	{
	public:
		TEST_METHOD(Epsilon_Greedy)
		{
			int num_actions = 10;
			float epsilon = 0.f; // No randomization
			string unique_key = "1001";
			int params = 101;

			TestPolicy my_policy(params, num_actions);
			TestContext my_context;
			TestRecorder my_recorder;

			MwtExplorer<TestContext> mwt("salt", my_recorder);
			EpsilonGreedyExplorer<TestContext> explorer(my_policy, epsilon, num_actions);

			u32 expected_action = my_policy.Choose_Action(my_context);

			u32 chosen_action = mwt.Choose_Action(explorer, unique_key, my_context);
			Assert::AreEqual(expected_action, chosen_action);

			chosen_action = mwt.Choose_Action(explorer, unique_key, my_context);
			Assert::AreEqual(expected_action, chosen_action);

			float expected_probs[2] = { 1.f, 1.f };
			vector<TestInteraction<TestContext>> interactions = my_recorder.Get_All_Interactions();
			this->Test_Interactions(interactions, 2, expected_probs);
		}

		TEST_METHOD(Epsilon_Greedy_Random)
		{
			int num_actions = 10;
			float epsilon = 0.5f; // Verify that about half the time the default policy is chosen
			int params = 101;

			TestPolicy my_policy(params, num_actions);
			TestContext my_context;
			TestRecorder my_recorder;

			MwtExplorer<TestContext> mwt("salt", my_recorder);
			EpsilonGreedyExplorer<TestContext> explorer(my_policy, epsilon, num_actions);

			u32 policy_action = my_policy.Choose_Action(my_context);

			int times_choose = 10000;
			int times_policy_action_chosen = 0;
			for (int i = 0; i < times_choose; i++)
			{
				u32 chosen_action = mwt.Choose_Action(explorer, this->Get_Unique_Key(i), my_context);
				if (chosen_action == policy_action)
				{
					times_policy_action_chosen++;
				}
			}

			Assert::IsTrue(abs((double)times_policy_action_chosen / times_choose - 0.5) < 0.1);
		}

		TEST_METHOD(Tau_First)
		{
			int num_actions = 10;
			u32 tau = 0;
			int params = 101;

			TestPolicy my_policy(params, num_actions);
			TestRecorder my_recorder;
			TestContext my_context;

			MwtExplorer<TestContext> mwt("salt", my_recorder);
			TauFirstExplorer<TestContext> explorer(my_policy, tau, num_actions);

			u32 expected_action = my_policy.Choose_Action(my_context);

			u32 chosen_action = mwt.Choose_Action(explorer, this->Get_Unique_Key(1), my_context);
			Assert::AreEqual(expected_action, chosen_action);

			// tau = 0 means no randomization and no logging
			vector<TestInteraction<TestContext>> interactions = my_recorder.Get_All_Interactions();
			this->Test_Interactions(interactions, 0, nullptr);
		}

		TEST_METHOD(Tau_First_Random)
		{
			int num_actions = 10;
			u32 tau = 2;
			TestPolicy my_policy(99, num_actions);
			TestRecorder my_recorder;
			TestContext my_context;

			MwtExplorer<TestContext> mwt("salt", my_recorder);
			TauFirstExplorer<TestContext> explorer(my_policy, tau, num_actions);

			u32 chosen_action = mwt.Choose_Action(explorer, this->Get_Unique_Key(1), my_context);
			chosen_action = mwt.Choose_Action(explorer, this->Get_Unique_Key(2), my_context);

			// Tau expired, did not explore
			chosen_action = mwt.Choose_Action(explorer, this->Get_Unique_Key(3), my_context);
			Assert::AreEqual((u32)10, chosen_action);

			// Only 2 interactions logged, 3rd one should not be stored
			vector<TestInteraction<TestContext>> interactions = my_recorder.Get_All_Interactions();
			float expected_probs[2] = { .1f, .1f };
			this->Test_Interactions(interactions, 2, expected_probs);
		}

		TEST_METHOD(Bootstrap)
		{
			int num_actions = 10;
			int params = 101;
			TestRecorder my_recorder;

			vector<unique_ptr<IPolicy<TestContext>>> policies;
			policies.push_back(unique_ptr<IPolicy<TestContext>>(new TestPolicy(params, num_actions)));
			policies.push_back(unique_ptr<IPolicy<TestContext>>(new TestPolicy(params + 1, num_actions)));

			TestContext my_context;

			MwtExplorer<TestContext> mwt("c++-test", my_recorder);
			BootstrapExplorer<TestContext> explorer(policies, num_actions);

			u32 expected_action1 = policies[0]->Choose_Action(my_context);
			u32 expected_action2 = policies[1]->Choose_Action(my_context);

			u32 chosen_action = mwt.Choose_Action(explorer, this->Get_Unique_Key(1), my_context);
			Assert::AreEqual(expected_action2, chosen_action);

			chosen_action = mwt.Choose_Action(explorer, this->Get_Unique_Key(2), my_context);
			Assert::AreEqual(expected_action1, chosen_action);
			
			vector<TestInteraction<TestContext>> interactions = my_recorder.Get_All_Interactions();
			float expected_probs[2] = { .5f, .5f };
			this->Test_Interactions(interactions, 2, expected_probs);
		}

		TEST_METHOD(Bootstrap_Random)
		{
			int num_actions = 10;
			int params = 101;
			TestRecorder my_recorder;

			vector<unique_ptr<IPolicy<TestContext>>> policies;
			policies.push_back(unique_ptr<IPolicy<TestContext>>(new TestPolicy(params, num_actions)));
			policies.push_back(unique_ptr<IPolicy<TestContext>>(new TestPolicy(params + 1, num_actions)));

			TestContext my_context;

			MwtExplorer<TestContext> mwt("c++-test", my_recorder);
			BootstrapExplorer<TestContext> explorer(policies, num_actions);

			u32 chosen_action = mwt.Choose_Action(explorer, this->Get_Unique_Key(1), my_context);
			chosen_action = mwt.Choose_Action(explorer, this->Get_Unique_Key(2), my_context);

			// Two bags choosing different actions so prob of each is 1/2
			vector<TestInteraction<TestContext>> interactions = my_recorder.Get_All_Interactions();
			float expected_probs[2] = { .5f, .5f };
			this->Test_Interactions(interactions, 2, expected_probs);
		}

		TEST_METHOD(Softmax)
		{
			int num_actions = 10;
			float lambda = 0.f;
			int scorer_arg = 7;
			u32 NUM_ACTIONS_COVER = 100;
			float C = 5.0f;

			TestScorer my_scorer(scorer_arg, num_actions);
			TestRecorder my_recorder;
			TestContext my_context;

			MwtExplorer<TestContext> mwt("salt", my_recorder);
			SoftmaxExplorer<TestContext> explorer(my_scorer, lambda, num_actions);

			// Scale C up since we have fewer interactions
			u32 num_decisions = num_actions * log(num_actions * 1.0) + log(NUM_ACTIONS_COVER * 1.0 / num_actions) * C * num_actions;
			// The () following the array should ensure zero-initialization
			u32* actions = new u32[num_actions]();
			u32 i;
			for (i = 0; i < num_decisions; i++)
			{
				u32 action = mwt.Choose_Action(explorer, this->Get_Unique_Key(i + 1), my_context);
				// Action IDs are 1-based
				actions[action - 1]++;
			}
			// Ensure all actions are covered
			for (i = 0; i < num_actions; i++)
			{
				Assert::IsTrue(actions[i] > 0);
			}		
			float* expected_probs = new float[num_decisions];
			for (i = 0; i < num_decisions; i++)
			{
				// Our default scorer currently assigns equal weight to each action
				expected_probs[i] = 1.0 / num_actions;
			}
			vector<TestInteraction<TestContext>> interactions = my_recorder.Get_All_Interactions();
			this->Test_Interactions(interactions, num_decisions, expected_probs);

			delete actions;
			delete expected_probs;
		}

		TEST_METHOD(Softmax_Scores)
		{
			int num_actions = 10;
			float lambda = 0.5f;
			int scorer_arg = 7;
			TestScorer my_scorer(scorer_arg, num_actions, /* uniform = */ false);
			TestRecorder my_recorder;
			TestContext my_context;

			MwtExplorer<TestContext> mwt("salt", my_recorder);
			SoftmaxExplorer<TestContext> explorer(my_scorer, lambda, num_actions);

			u32 action = mwt.Choose_Action(explorer, this->Get_Unique_Key(1), my_context);
			action = mwt.Choose_Action(explorer, this->Get_Unique_Key(2), my_context);
			action = mwt.Choose_Action(explorer, this->Get_Unique_Key(3), my_context);

			vector<TestInteraction<TestContext>> interactions = my_recorder.Get_All_Interactions();
			size_t num_interactions = interactions.size();

			Assert::AreEqual(3, (int)num_interactions);
			for (int i = 0; i < num_interactions; i++)
			{
				Assert::AreNotEqual(1.f / num_actions, interactions[i].Probability);
			}
		}

		TEST_METHOD(Generic)
		{
			int num_actions = 10;
			int scorer_arg = 7;
			TestScorer my_scorer(scorer_arg, num_actions);
			TestRecorder my_recorder;
			TestContext my_context;

			MwtExplorer<TestContext> mwt("salt", my_recorder);
			GenericExplorer<TestContext> explorer(my_scorer, num_actions);

			u32 chosen_action = mwt.Choose_Action(explorer, this->Get_Unique_Key(1), my_context);
			chosen_action = mwt.Choose_Action(explorer, this->Get_Unique_Key(2), my_context);
			chosen_action = mwt.Choose_Action(explorer, this->Get_Unique_Key(3), my_context);

			vector<TestInteraction<TestContext>> interactions = my_recorder.Get_All_Interactions();
			float expected_probs[3] = { .1f, .1f, .1f };
			this->Test_Interactions(interactions, 3, expected_probs);
		}

		TEST_METHOD(End_To_End_Epsilon_Greedy)
		{
			int num_actions = 10;
			float epsilon = 0.5f;
			int params = 101;

			TestSimplePolicy my_policy(params, num_actions);
			StringRecorder<SimpleContext> my_recorder;

			MwtExplorer<SimpleContext> mwt("salt", my_recorder);
			EpsilonGreedyExplorer<SimpleContext> explorer(my_policy, epsilon, num_actions);

			this->End_To_End(mwt, explorer, my_recorder);
		}

		TEST_METHOD(End_To_End_Tau_First)
		{
			int num_actions = 10;
			u32 tau = 5;
			int params = 101;

			TestSimplePolicy my_policy(params, num_actions);
			StringRecorder<SimpleContext> my_recorder;

			MwtExplorer<SimpleContext> mwt("salt", my_recorder);
			TauFirstExplorer<SimpleContext> explorer(my_policy, tau, num_actions);

			this->End_To_End(mwt, explorer, my_recorder);
		}

		TEST_METHOD(End_To_End_Bootstrap)
		{
			int num_actions = 10;
			u32 bags = 2;
			int params = 101;
			StringRecorder<SimpleContext> my_recorder;

			vector<unique_ptr<IPolicy<SimpleContext>>> policies;
			policies.push_back(unique_ptr<IPolicy<SimpleContext>>(new TestSimplePolicy(params, num_actions)));
			policies.push_back(unique_ptr<IPolicy<SimpleContext>>(new TestSimplePolicy(params, num_actions)));

			MwtExplorer<SimpleContext> mwt("salt", my_recorder);
			BootstrapExplorer<SimpleContext> explorer(policies, num_actions);

			this->End_To_End(mwt, explorer, my_recorder);
		}

		TEST_METHOD(End_To_End_Softmax)
		{
			int num_actions = 10;
			float lambda = 0.5f;
			int scorer_arg = 7;
			TestSimpleScorer my_scorer(scorer_arg, num_actions);
			StringRecorder<SimpleContext> my_recorder;

			MwtExplorer<SimpleContext> mwt("salt", my_recorder);
			SoftmaxExplorer<SimpleContext> explorer(my_scorer, lambda, num_actions);

			this->End_To_End(mwt, explorer, my_recorder);
		}

		TEST_METHOD(End_To_End_Generic)
		{
			int num_actions = 10;
			int scorer_arg = 7;
			TestSimpleScorer my_scorer(scorer_arg, num_actions);
			StringRecorder<SimpleContext> my_recorder;

			MwtExplorer<SimpleContext> mwt("salt", my_recorder);
			GenericExplorer<SimpleContext> explorer(my_scorer, num_actions);

			this->End_To_End(mwt, explorer, my_recorder);
		}

		TEST_METHOD(PRG_Coverage)
		{
			const u32 NUM_ACTIONS_COVER = 100;
			float C = 5.0f;

			// We could use many fewer bits (e.g. u8) per bin since we're throwing uniformly at
			// random, but this is safer in case we change things
			u32 bins[NUM_ACTIONS_COVER] = { 0 };
			u32 num_balls = NUM_ACTIONS_COVER * log(NUM_ACTIONS_COVER) + C * NUM_ACTIONS_COVER;
			PRG::prg rg;
			u32 i;
			for (i = 0; i < num_balls; i++)
			{
				bins[rg.Uniform_Int(0, NUM_ACTIONS_COVER - 1)]++;
			}
			// Ensure all actions are covered
			for (i = 0; i < NUM_ACTIONS_COVER; i++)
			{
				Assert::IsTrue(bins[i] > 0);
			}
		}

		TEST_METHOD(Float_To_String)
		{
			PRG::prg rand;

			for (int i = 0; i < 10000; i++)
			{
				float f = (rand.Uniform_Unit_Interval() - 0.5f) * rand.Uniform_Int(0, 100000);

				ostringstream expected_stream;
				expected_stream << std::fixed << std::setprecision(10) << f;
				string expected_str = expected_stream.str();

				char actual_chars[15] = { 0 };
				NumberUtils::Float_To_String(f, actual_chars);
				string actual_str(actual_chars);

				size_t length = actual_str.length() - 1;
				int compare_result = expected_str.compare(0, length, actual_str, 0, length);
				Assert::AreEqual(0, compare_result);
			}
		}

		TEST_METHOD(Serialized_String)
		{
			int num_actions = 10;
			float epsilon = 0.5f;
			int params = 101;

			TestSimplePolicy my_policy(params, num_actions);

			StringRecorder<SimpleContext> my_recorder;
			MwtExplorer<SimpleContext> mwt("c++-test", my_recorder);
			EpsilonGreedyExplorer<SimpleContext> explorer(my_policy, epsilon, num_actions);

			vector<Feature> features1;
			features1.push_back({ 0.5f, 1 });
			SimpleContext context1(features1);

			u32 expected_action = my_policy.Choose_Action(context1);

			string unique_key1 = "key1";
			u32 chosen_action1 = mwt.Choose_Action(explorer, unique_key1, context1);

			vector<Feature> features2;
			features2.push_back({ -99999.5f, 123456789 });
			features2.push_back({ 1.5f, 39 });

			SimpleContext context2(features2);

			string unique_key2 = "key2";
			u32 chosen_action2 = mwt.Choose_Action(explorer, unique_key2, context2);

			string actual_log = my_recorder.Flush_Recording();

			// Use hard-coded string to be independent of sprintf
			char* expected_log = "2 key1 0.55000 | 1:.5\n2 key2 0.55000 | 123456789:-99999.5 39:1.5\n";

			Assert::AreEqual(expected_log, actual_log.c_str());
		}

		TEST_METHOD(Serialized_String_Random)
		{
			PRG::prg rand;

			int num_actions = 10;
			int params = 101;

			TestSimplePolicy my_policy(params, num_actions);

			char expected_log[100] = { 0 };

			for (int i = 0; i < 10000; i++)
			{
				StringRecorder<SimpleContext> my_recorder;
				MwtExplorer<SimpleContext> mwt("c++-test", my_recorder);
				EpsilonGreedyExplorer<SimpleContext> explorer(my_policy, 0.f, num_actions);

				Feature feature;
				feature.Value = (rand.Uniform_Unit_Interval() - 0.5f) * rand.Uniform_Int(0, 100000);
				feature.Id = i;
				vector<Feature> features;
				features.push_back(feature);
				SimpleContext my_context(features);

				u32 action = mwt.Choose_Action(explorer, "", my_context);
				string actual_log = my_recorder.Flush_Recording();

				ostringstream expected_stream;
				expected_stream << std::fixed << std::setprecision(10) << feature.Value;

				string expected_str = expected_stream.str();
				if (expected_str[0] == '0')
				{
					expected_str = expected_str.erase(0, 1);
				}

				sprintf(expected_log, "%d %s %.5f | %d:%s",
					action, "", 1.f, i, expected_str.c_str());

				size_t length = actual_log.length() - 1;
				int compare_result = string(expected_log).compare(0, length, actual_log, 0, length);
				Assert::AreEqual(0, compare_result);
			}
		}

		TEST_METHOD(Usage_Bad_Arguments)
		{
			int num_ex = 0;
			int params = 101;
			TestPolicy my_policy(params, 0);
			TestScorer my_scorer(params, 0);
			vector<unique_ptr<IPolicy<TestContext>>> policies;

			COUNT_INVALID(EpsilonGreedyExplorer<TestContext> explorer(my_policy, .5f, 0);) // Invalid # actions, must be > 0
			COUNT_INVALID(EpsilonGreedyExplorer<TestContext> explorer(my_policy, 1.5f, 10);) // Invalid epsilon, must be in [0,1]
			COUNT_INVALID(EpsilonGreedyExplorer<TestContext> explorer(my_policy, -.5f, 10);) // Invalid epsilon, must be in [0,1]

			COUNT_INVALID(BootstrapExplorer<TestContext> explorer(policies, 0);) // Invalid # actions, must be > 0
			COUNT_INVALID(BootstrapExplorer<TestContext> explorer(policies, 1);) // Invalid # bags, must be > 0

			COUNT_INVALID(TauFirstExplorer<TestContext> explorer(my_policy, 1, 0);) // Invalid # actions, must be > 0
			COUNT_INVALID(SoftmaxExplorer<TestContext> explorer(my_scorer, .5f, 0);) // Invalid # actions, must be > 0
			COUNT_INVALID(GenericExplorer<TestContext> explorer(my_scorer, 0);) // Invalid # actions, must be > 0


			Assert::AreEqual(8, num_ex);
		}

		TEST_METHOD(Usage_Bad_Policy)
		{
			int num_ex = 0;

			// Default policy returns action outside valid range
			COUNT_BAD_CALL
			(
				MwtExplorer<TestContext> mwt("salt", TestRecorder());
				EpsilonGreedyExplorer<TestContext> explorer(TestBadPolicy(), 0.f, (u32)1);

				u32 expected_action = mwt.Choose_Action(explorer, "1001", TestContext());
			)
			COUNT_BAD_CALL
			(
				MwtExplorer<TestContext> mwt("salt", TestRecorder());
				TauFirstExplorer<TestContext> explorer(TestBadPolicy(), (u32)0, (u32)1);
				mwt.Choose_Action(explorer, "test", TestContext());
			)
			COUNT_BAD_CALL
			(
				vector<unique_ptr<IPolicy<TestContext>>> policies;
				policies.push_back(unique_ptr<IPolicy<TestContext>>(new TestBadPolicy()));
				MwtExplorer<TestContext> mwt("salt", TestRecorder());
				BootstrapExplorer<TestContext> explorer(policies, (u32)1);
				mwt.Choose_Action(explorer, "test", TestContext());
			)
			Assert::AreEqual(3, num_ex);
		}

		TEST_METHOD(Usage_Bad_Scorer)
		{
			int num_ex = 0;

			// Default policy returns action outside valid range
			COUNT_BAD_CALL
			(
				u32 num_actions = 1;
				FixedScorer scorer(num_actions, -1);
				MwtExplorer<TestContext> mwt("salt", TestRecorder());
				GenericExplorer<TestContext> explorer(scorer, num_actions);
				mwt.Choose_Action(explorer, "test", TestContext());
			)
			COUNT_BAD_CALL
			(
				u32 num_actions = 1;
				FixedScorer scorer(num_actions, 0);
				MwtExplorer<TestContext> mwt("salt", TestRecorder());
				GenericExplorer<TestContext> explorer(scorer, num_actions);
				mwt.Choose_Action(explorer, "test", TestContext());
			)
			Assert::AreEqual(2, num_ex);
		}

		TEST_METHOD(Custom_Context)
		{
			int num_actions = 10;
			float epsilon = 0.f; // No randomization
			string unique_key = "1001";

			TestSimplePolicy my_policy(0, num_actions);

			TestSimpleRecorder my_recorder;
			MwtExplorer<SimpleContext> mwt("salt", my_recorder);

			vector<Feature> features;
			features.push_back({ 0.5f, 1 });
			features.push_back({ 1.5f, 6 });
			features.push_back({ -5.3f, 13 });
			SimpleContext custom_context(features);

			EpsilonGreedyExplorer<SimpleContext> explorer(my_policy, epsilon, num_actions);

			u32 chosen_action = mwt.Choose_Action(explorer, unique_key, custom_context);
			Assert::AreEqual((u32)1, chosen_action);

			float expected_probs[1] = { 1.f };

			vector<TestInteraction<SimpleContext>> interactions = my_recorder.Get_All_Interactions();
			Assert::AreEqual(1, (int)interactions.size());

			SimpleContext* returned_context = &interactions[0].Context;

			size_t onf = features.size();
			Feature* of = &features[0];

			vector<Feature>& returned_features = returned_context->Get_Features();
			size_t rnf = returned_features.size();
			Feature* rf = &returned_features[0];

			Assert::AreEqual(rnf, onf);
			for (size_t i = 0; i < rnf; i++)
			{
				Assert::AreEqual(of[i].Id, rf[i].Id);
				Assert::AreEqual(of[i].Value, rf[i].Value);
			}
		}

		TEST_METHOD_INITIALIZE(Test_Initialize)
		{
		}

		TEST_METHOD_CLEANUP(Test_Cleanup)
		{
		}

	private: 
		// Test end-to-end using StringRecorder with no crash
		template <class Exp>
		void End_To_End(MwtExplorer<SimpleContext>& mwt, Exp& explorer, StringRecorder<SimpleContext>& recorder)
		{
			PRG::prg rand;

			float rewards[10];
			for (int i = 0; i < 10; i++)
			{
				vector<Feature> features;
				for (int j = 0; j < 1000; j++)
				{
					features.push_back({ rand.Uniform_Unit_Interval(), j + 1 });
				}
				SimpleContext c(features);

				mwt.Choose_Action(explorer, to_string(i), c);

				rewards[i] = rand.Uniform_Unit_Interval();
			}

			recorder.Flush_Recording();
		}

		template <class Ctx>
		inline void Test_Interactions(vector<TestInteraction<Ctx>> interactions, int num_interactions_expected, float* probs_expected)
		{
			size_t num_interactions = interactions.size();

			Assert::AreEqual(num_interactions_expected, (int)num_interactions);
			for (int i = 0; i < num_interactions; i++)
			{
				Assert::AreEqual(probs_expected[i], interactions[i].Probability);
			}
		}

		string Get_Unique_Key(u32 seed)
		{
			PRG::prg rg(seed);

			std::ostringstream unique_key_container;
			unique_key_container << rg.Uniform_Unit_Interval();

			return unique_key_container.str();
		}
	};
}
>>>>>>> a89c9ac9
<|MERGE_RESOLUTION|>--- conflicted
+++ resolved
@@ -1,4 +1,3 @@
-<<<<<<< HEAD
 #include "CppUnitTest.h"
 #include "MWTExploreTests.h"
 
@@ -115,7 +114,7 @@
 			this->Test_Interactions(interactions, 2, expected_probs);
 		}
 
-		TEST_METHOD(Bagging)
+		TEST_METHOD(Bootstrap)
 		{
 			int num_actions = 10;
 			int params = 101;
@@ -128,7 +127,7 @@
 			TestContext my_context;
 
 			MwtExplorer<TestContext> mwt("c++-test", my_recorder);
-			BaggingExplorer<TestContext> explorer(policies, num_actions);
+			BootstrapExplorer<TestContext> explorer(policies, num_actions);
 
 			u32 expected_action1 = policies[0]->Choose_Action(my_context);
 			u32 expected_action2 = policies[1]->Choose_Action(my_context);
@@ -144,7 +143,7 @@
 			this->Test_Interactions(interactions, 2, expected_probs);
 		}
 
-		TEST_METHOD(Bagging_Random)
+		TEST_METHOD(Bootstrap_Random)
 		{
 			int num_actions = 10;
 			int params = 101;
@@ -157,7 +156,7 @@
 			TestContext my_context;
 
 			MwtExplorer<TestContext> mwt("c++-test", my_recorder);
-			BaggingExplorer<TestContext> explorer(policies, num_actions);
+			BootstrapExplorer<TestContext> explorer(policies, num_actions);
 
 			u32 chosen_action = mwt.Choose_Action(explorer, this->Get_Unique_Key(1), my_context);
 			chosen_action = mwt.Choose_Action(explorer, this->Get_Unique_Key(2), my_context);
@@ -288,7 +287,7 @@
 			this->End_To_End(mwt, explorer, my_recorder);
 		}
 
-		TEST_METHOD(End_To_End_Bagging)
+		TEST_METHOD(End_To_End_Bootstrap)
 		{
 			int num_actions = 10;
 			u32 bags = 2;
@@ -300,7 +299,7 @@
 			policies.push_back(unique_ptr<IPolicy<SimpleContext>>(new TestSimplePolicy(params, num_actions)));
 
 			MwtExplorer<SimpleContext> mwt("salt", my_recorder);
-			BaggingExplorer<SimpleContext> explorer(policies, num_actions);
+			BootstrapExplorer<SimpleContext> explorer(policies, num_actions);
 
 			this->End_To_End(mwt, explorer, my_recorder);
 		}
@@ -406,7 +405,7 @@
 			string unique_key2 = "key2";
 			u32 chosen_action2 = mwt.Choose_Action(explorer, unique_key2, context2);
 
-			string actual_log = my_recorder.Get_Recording();
+			string actual_log = my_recorder.Flush_Recording();
 
 			// Use hard-coded string to be independent of sprintf
 			char* expected_log = "2 key1 0.55000 | 1:.5\n2 key2 0.55000 | 123456789:-99999.5 39:1.5\n";
@@ -439,7 +438,7 @@
 				SimpleContext my_context(features);
 
 				u32 action = mwt.Choose_Action(explorer, "", my_context);
-				string actual_log = my_recorder.Get_Recording();
+				string actual_log = my_recorder.Flush_Recording();
 
 				ostringstream expected_stream;
 				expected_stream << std::fixed << std::setprecision(10) << feature.Value;
@@ -471,8 +470,8 @@
 			COUNT_INVALID(EpsilonGreedyExplorer<TestContext> explorer(my_policy, 1.5f, 10);) // Invalid epsilon, must be in [0,1]
 			COUNT_INVALID(EpsilonGreedyExplorer<TestContext> explorer(my_policy, -.5f, 10);) // Invalid epsilon, must be in [0,1]
 
-			COUNT_INVALID(BaggingExplorer<TestContext> explorer(policies, 0);) // Invalid # actions, must be > 0
-			COUNT_INVALID(BaggingExplorer<TestContext> explorer(policies, 1);) // Invalid # bags, must be > 0
+			COUNT_INVALID(BootstrapExplorer<TestContext> explorer(policies, 0);) // Invalid # actions, must be > 0
+			COUNT_INVALID(BootstrapExplorer<TestContext> explorer(policies, 1);) // Invalid # bags, must be > 0
 
 			COUNT_INVALID(TauFirstExplorer<TestContext> explorer(my_policy, 1, 0);) // Invalid # actions, must be > 0
 			COUNT_INVALID(SoftmaxExplorer<TestContext> explorer(my_scorer, .5f, 0);) // Invalid # actions, must be > 0
@@ -505,7 +504,7 @@
 				vector<unique_ptr<IPolicy<TestContext>>> policies;
 				policies.push_back(unique_ptr<IPolicy<TestContext>>(new TestBadPolicy()));
 				MwtExplorer<TestContext> mwt("salt", TestRecorder());
-				BaggingExplorer<TestContext> explorer(policies, (u32)1);
+				BootstrapExplorer<TestContext> explorer(policies, (u32)1);
 				mwt.Choose_Action(explorer, "test", TestContext());
 			)
 			Assert::AreEqual(3, num_ex);
@@ -609,7 +608,7 @@
 				rewards[i] = rand.Uniform_Unit_Interval();
 			}
 
-			recorder.Get_Recording();
+			recorder.Flush_Recording();
 		}
 
 		template <class Ctx>
@@ -634,642 +633,4 @@
 			return unique_key_container.str();
 		}
 	};
-}
-=======
-#include "CppUnitTest.h"
-#include "MWTExploreTests.h"
-
-using namespace Microsoft::VisualStudio::CppUnitTestFramework;
-
-#define COUNT_INVALID(block) try { block } catch (std::invalid_argument) { num_ex++; }
-#define COUNT_BAD_CALL(block) try { block } catch (std::invalid_argument) { num_ex++; }
-
-namespace vw_explore_tests
-{
-	TEST_CLASS(VWExploreUnitTests)
-	{
-	public:
-		TEST_METHOD(Epsilon_Greedy)
-		{
-			int num_actions = 10;
-			float epsilon = 0.f; // No randomization
-			string unique_key = "1001";
-			int params = 101;
-
-			TestPolicy my_policy(params, num_actions);
-			TestContext my_context;
-			TestRecorder my_recorder;
-
-			MwtExplorer<TestContext> mwt("salt", my_recorder);
-			EpsilonGreedyExplorer<TestContext> explorer(my_policy, epsilon, num_actions);
-
-			u32 expected_action = my_policy.Choose_Action(my_context);
-
-			u32 chosen_action = mwt.Choose_Action(explorer, unique_key, my_context);
-			Assert::AreEqual(expected_action, chosen_action);
-
-			chosen_action = mwt.Choose_Action(explorer, unique_key, my_context);
-			Assert::AreEqual(expected_action, chosen_action);
-
-			float expected_probs[2] = { 1.f, 1.f };
-			vector<TestInteraction<TestContext>> interactions = my_recorder.Get_All_Interactions();
-			this->Test_Interactions(interactions, 2, expected_probs);
-		}
-
-		TEST_METHOD(Epsilon_Greedy_Random)
-		{
-			int num_actions = 10;
-			float epsilon = 0.5f; // Verify that about half the time the default policy is chosen
-			int params = 101;
-
-			TestPolicy my_policy(params, num_actions);
-			TestContext my_context;
-			TestRecorder my_recorder;
-
-			MwtExplorer<TestContext> mwt("salt", my_recorder);
-			EpsilonGreedyExplorer<TestContext> explorer(my_policy, epsilon, num_actions);
-
-			u32 policy_action = my_policy.Choose_Action(my_context);
-
-			int times_choose = 10000;
-			int times_policy_action_chosen = 0;
-			for (int i = 0; i < times_choose; i++)
-			{
-				u32 chosen_action = mwt.Choose_Action(explorer, this->Get_Unique_Key(i), my_context);
-				if (chosen_action == policy_action)
-				{
-					times_policy_action_chosen++;
-				}
-			}
-
-			Assert::IsTrue(abs((double)times_policy_action_chosen / times_choose - 0.5) < 0.1);
-		}
-
-		TEST_METHOD(Tau_First)
-		{
-			int num_actions = 10;
-			u32 tau = 0;
-			int params = 101;
-
-			TestPolicy my_policy(params, num_actions);
-			TestRecorder my_recorder;
-			TestContext my_context;
-
-			MwtExplorer<TestContext> mwt("salt", my_recorder);
-			TauFirstExplorer<TestContext> explorer(my_policy, tau, num_actions);
-
-			u32 expected_action = my_policy.Choose_Action(my_context);
-
-			u32 chosen_action = mwt.Choose_Action(explorer, this->Get_Unique_Key(1), my_context);
-			Assert::AreEqual(expected_action, chosen_action);
-
-			// tau = 0 means no randomization and no logging
-			vector<TestInteraction<TestContext>> interactions = my_recorder.Get_All_Interactions();
-			this->Test_Interactions(interactions, 0, nullptr);
-		}
-
-		TEST_METHOD(Tau_First_Random)
-		{
-			int num_actions = 10;
-			u32 tau = 2;
-			TestPolicy my_policy(99, num_actions);
-			TestRecorder my_recorder;
-			TestContext my_context;
-
-			MwtExplorer<TestContext> mwt("salt", my_recorder);
-			TauFirstExplorer<TestContext> explorer(my_policy, tau, num_actions);
-
-			u32 chosen_action = mwt.Choose_Action(explorer, this->Get_Unique_Key(1), my_context);
-			chosen_action = mwt.Choose_Action(explorer, this->Get_Unique_Key(2), my_context);
-
-			// Tau expired, did not explore
-			chosen_action = mwt.Choose_Action(explorer, this->Get_Unique_Key(3), my_context);
-			Assert::AreEqual((u32)10, chosen_action);
-
-			// Only 2 interactions logged, 3rd one should not be stored
-			vector<TestInteraction<TestContext>> interactions = my_recorder.Get_All_Interactions();
-			float expected_probs[2] = { .1f, .1f };
-			this->Test_Interactions(interactions, 2, expected_probs);
-		}
-
-		TEST_METHOD(Bootstrap)
-		{
-			int num_actions = 10;
-			int params = 101;
-			TestRecorder my_recorder;
-
-			vector<unique_ptr<IPolicy<TestContext>>> policies;
-			policies.push_back(unique_ptr<IPolicy<TestContext>>(new TestPolicy(params, num_actions)));
-			policies.push_back(unique_ptr<IPolicy<TestContext>>(new TestPolicy(params + 1, num_actions)));
-
-			TestContext my_context;
-
-			MwtExplorer<TestContext> mwt("c++-test", my_recorder);
-			BootstrapExplorer<TestContext> explorer(policies, num_actions);
-
-			u32 expected_action1 = policies[0]->Choose_Action(my_context);
-			u32 expected_action2 = policies[1]->Choose_Action(my_context);
-
-			u32 chosen_action = mwt.Choose_Action(explorer, this->Get_Unique_Key(1), my_context);
-			Assert::AreEqual(expected_action2, chosen_action);
-
-			chosen_action = mwt.Choose_Action(explorer, this->Get_Unique_Key(2), my_context);
-			Assert::AreEqual(expected_action1, chosen_action);
-			
-			vector<TestInteraction<TestContext>> interactions = my_recorder.Get_All_Interactions();
-			float expected_probs[2] = { .5f, .5f };
-			this->Test_Interactions(interactions, 2, expected_probs);
-		}
-
-		TEST_METHOD(Bootstrap_Random)
-		{
-			int num_actions = 10;
-			int params = 101;
-			TestRecorder my_recorder;
-
-			vector<unique_ptr<IPolicy<TestContext>>> policies;
-			policies.push_back(unique_ptr<IPolicy<TestContext>>(new TestPolicy(params, num_actions)));
-			policies.push_back(unique_ptr<IPolicy<TestContext>>(new TestPolicy(params + 1, num_actions)));
-
-			TestContext my_context;
-
-			MwtExplorer<TestContext> mwt("c++-test", my_recorder);
-			BootstrapExplorer<TestContext> explorer(policies, num_actions);
-
-			u32 chosen_action = mwt.Choose_Action(explorer, this->Get_Unique_Key(1), my_context);
-			chosen_action = mwt.Choose_Action(explorer, this->Get_Unique_Key(2), my_context);
-
-			// Two bags choosing different actions so prob of each is 1/2
-			vector<TestInteraction<TestContext>> interactions = my_recorder.Get_All_Interactions();
-			float expected_probs[2] = { .5f, .5f };
-			this->Test_Interactions(interactions, 2, expected_probs);
-		}
-
-		TEST_METHOD(Softmax)
-		{
-			int num_actions = 10;
-			float lambda = 0.f;
-			int scorer_arg = 7;
-			u32 NUM_ACTIONS_COVER = 100;
-			float C = 5.0f;
-
-			TestScorer my_scorer(scorer_arg, num_actions);
-			TestRecorder my_recorder;
-			TestContext my_context;
-
-			MwtExplorer<TestContext> mwt("salt", my_recorder);
-			SoftmaxExplorer<TestContext> explorer(my_scorer, lambda, num_actions);
-
-			// Scale C up since we have fewer interactions
-			u32 num_decisions = num_actions * log(num_actions * 1.0) + log(NUM_ACTIONS_COVER * 1.0 / num_actions) * C * num_actions;
-			// The () following the array should ensure zero-initialization
-			u32* actions = new u32[num_actions]();
-			u32 i;
-			for (i = 0; i < num_decisions; i++)
-			{
-				u32 action = mwt.Choose_Action(explorer, this->Get_Unique_Key(i + 1), my_context);
-				// Action IDs are 1-based
-				actions[action - 1]++;
-			}
-			// Ensure all actions are covered
-			for (i = 0; i < num_actions; i++)
-			{
-				Assert::IsTrue(actions[i] > 0);
-			}		
-			float* expected_probs = new float[num_decisions];
-			for (i = 0; i < num_decisions; i++)
-			{
-				// Our default scorer currently assigns equal weight to each action
-				expected_probs[i] = 1.0 / num_actions;
-			}
-			vector<TestInteraction<TestContext>> interactions = my_recorder.Get_All_Interactions();
-			this->Test_Interactions(interactions, num_decisions, expected_probs);
-
-			delete actions;
-			delete expected_probs;
-		}
-
-		TEST_METHOD(Softmax_Scores)
-		{
-			int num_actions = 10;
-			float lambda = 0.5f;
-			int scorer_arg = 7;
-			TestScorer my_scorer(scorer_arg, num_actions, /* uniform = */ false);
-			TestRecorder my_recorder;
-			TestContext my_context;
-
-			MwtExplorer<TestContext> mwt("salt", my_recorder);
-			SoftmaxExplorer<TestContext> explorer(my_scorer, lambda, num_actions);
-
-			u32 action = mwt.Choose_Action(explorer, this->Get_Unique_Key(1), my_context);
-			action = mwt.Choose_Action(explorer, this->Get_Unique_Key(2), my_context);
-			action = mwt.Choose_Action(explorer, this->Get_Unique_Key(3), my_context);
-
-			vector<TestInteraction<TestContext>> interactions = my_recorder.Get_All_Interactions();
-			size_t num_interactions = interactions.size();
-
-			Assert::AreEqual(3, (int)num_interactions);
-			for (int i = 0; i < num_interactions; i++)
-			{
-				Assert::AreNotEqual(1.f / num_actions, interactions[i].Probability);
-			}
-		}
-
-		TEST_METHOD(Generic)
-		{
-			int num_actions = 10;
-			int scorer_arg = 7;
-			TestScorer my_scorer(scorer_arg, num_actions);
-			TestRecorder my_recorder;
-			TestContext my_context;
-
-			MwtExplorer<TestContext> mwt("salt", my_recorder);
-			GenericExplorer<TestContext> explorer(my_scorer, num_actions);
-
-			u32 chosen_action = mwt.Choose_Action(explorer, this->Get_Unique_Key(1), my_context);
-			chosen_action = mwt.Choose_Action(explorer, this->Get_Unique_Key(2), my_context);
-			chosen_action = mwt.Choose_Action(explorer, this->Get_Unique_Key(3), my_context);
-
-			vector<TestInteraction<TestContext>> interactions = my_recorder.Get_All_Interactions();
-			float expected_probs[3] = { .1f, .1f, .1f };
-			this->Test_Interactions(interactions, 3, expected_probs);
-		}
-
-		TEST_METHOD(End_To_End_Epsilon_Greedy)
-		{
-			int num_actions = 10;
-			float epsilon = 0.5f;
-			int params = 101;
-
-			TestSimplePolicy my_policy(params, num_actions);
-			StringRecorder<SimpleContext> my_recorder;
-
-			MwtExplorer<SimpleContext> mwt("salt", my_recorder);
-			EpsilonGreedyExplorer<SimpleContext> explorer(my_policy, epsilon, num_actions);
-
-			this->End_To_End(mwt, explorer, my_recorder);
-		}
-
-		TEST_METHOD(End_To_End_Tau_First)
-		{
-			int num_actions = 10;
-			u32 tau = 5;
-			int params = 101;
-
-			TestSimplePolicy my_policy(params, num_actions);
-			StringRecorder<SimpleContext> my_recorder;
-
-			MwtExplorer<SimpleContext> mwt("salt", my_recorder);
-			TauFirstExplorer<SimpleContext> explorer(my_policy, tau, num_actions);
-
-			this->End_To_End(mwt, explorer, my_recorder);
-		}
-
-		TEST_METHOD(End_To_End_Bootstrap)
-		{
-			int num_actions = 10;
-			u32 bags = 2;
-			int params = 101;
-			StringRecorder<SimpleContext> my_recorder;
-
-			vector<unique_ptr<IPolicy<SimpleContext>>> policies;
-			policies.push_back(unique_ptr<IPolicy<SimpleContext>>(new TestSimplePolicy(params, num_actions)));
-			policies.push_back(unique_ptr<IPolicy<SimpleContext>>(new TestSimplePolicy(params, num_actions)));
-
-			MwtExplorer<SimpleContext> mwt("salt", my_recorder);
-			BootstrapExplorer<SimpleContext> explorer(policies, num_actions);
-
-			this->End_To_End(mwt, explorer, my_recorder);
-		}
-
-		TEST_METHOD(End_To_End_Softmax)
-		{
-			int num_actions = 10;
-			float lambda = 0.5f;
-			int scorer_arg = 7;
-			TestSimpleScorer my_scorer(scorer_arg, num_actions);
-			StringRecorder<SimpleContext> my_recorder;
-
-			MwtExplorer<SimpleContext> mwt("salt", my_recorder);
-			SoftmaxExplorer<SimpleContext> explorer(my_scorer, lambda, num_actions);
-
-			this->End_To_End(mwt, explorer, my_recorder);
-		}
-
-		TEST_METHOD(End_To_End_Generic)
-		{
-			int num_actions = 10;
-			int scorer_arg = 7;
-			TestSimpleScorer my_scorer(scorer_arg, num_actions);
-			StringRecorder<SimpleContext> my_recorder;
-
-			MwtExplorer<SimpleContext> mwt("salt", my_recorder);
-			GenericExplorer<SimpleContext> explorer(my_scorer, num_actions);
-
-			this->End_To_End(mwt, explorer, my_recorder);
-		}
-
-		TEST_METHOD(PRG_Coverage)
-		{
-			const u32 NUM_ACTIONS_COVER = 100;
-			float C = 5.0f;
-
-			// We could use many fewer bits (e.g. u8) per bin since we're throwing uniformly at
-			// random, but this is safer in case we change things
-			u32 bins[NUM_ACTIONS_COVER] = { 0 };
-			u32 num_balls = NUM_ACTIONS_COVER * log(NUM_ACTIONS_COVER) + C * NUM_ACTIONS_COVER;
-			PRG::prg rg;
-			u32 i;
-			for (i = 0; i < num_balls; i++)
-			{
-				bins[rg.Uniform_Int(0, NUM_ACTIONS_COVER - 1)]++;
-			}
-			// Ensure all actions are covered
-			for (i = 0; i < NUM_ACTIONS_COVER; i++)
-			{
-				Assert::IsTrue(bins[i] > 0);
-			}
-		}
-
-		TEST_METHOD(Float_To_String)
-		{
-			PRG::prg rand;
-
-			for (int i = 0; i < 10000; i++)
-			{
-				float f = (rand.Uniform_Unit_Interval() - 0.5f) * rand.Uniform_Int(0, 100000);
-
-				ostringstream expected_stream;
-				expected_stream << std::fixed << std::setprecision(10) << f;
-				string expected_str = expected_stream.str();
-
-				char actual_chars[15] = { 0 };
-				NumberUtils::Float_To_String(f, actual_chars);
-				string actual_str(actual_chars);
-
-				size_t length = actual_str.length() - 1;
-				int compare_result = expected_str.compare(0, length, actual_str, 0, length);
-				Assert::AreEqual(0, compare_result);
-			}
-		}
-
-		TEST_METHOD(Serialized_String)
-		{
-			int num_actions = 10;
-			float epsilon = 0.5f;
-			int params = 101;
-
-			TestSimplePolicy my_policy(params, num_actions);
-
-			StringRecorder<SimpleContext> my_recorder;
-			MwtExplorer<SimpleContext> mwt("c++-test", my_recorder);
-			EpsilonGreedyExplorer<SimpleContext> explorer(my_policy, epsilon, num_actions);
-
-			vector<Feature> features1;
-			features1.push_back({ 0.5f, 1 });
-			SimpleContext context1(features1);
-
-			u32 expected_action = my_policy.Choose_Action(context1);
-
-			string unique_key1 = "key1";
-			u32 chosen_action1 = mwt.Choose_Action(explorer, unique_key1, context1);
-
-			vector<Feature> features2;
-			features2.push_back({ -99999.5f, 123456789 });
-			features2.push_back({ 1.5f, 39 });
-
-			SimpleContext context2(features2);
-
-			string unique_key2 = "key2";
-			u32 chosen_action2 = mwt.Choose_Action(explorer, unique_key2, context2);
-
-			string actual_log = my_recorder.Flush_Recording();
-
-			// Use hard-coded string to be independent of sprintf
-			char* expected_log = "2 key1 0.55000 | 1:.5\n2 key2 0.55000 | 123456789:-99999.5 39:1.5\n";
-
-			Assert::AreEqual(expected_log, actual_log.c_str());
-		}
-
-		TEST_METHOD(Serialized_String_Random)
-		{
-			PRG::prg rand;
-
-			int num_actions = 10;
-			int params = 101;
-
-			TestSimplePolicy my_policy(params, num_actions);
-
-			char expected_log[100] = { 0 };
-
-			for (int i = 0; i < 10000; i++)
-			{
-				StringRecorder<SimpleContext> my_recorder;
-				MwtExplorer<SimpleContext> mwt("c++-test", my_recorder);
-				EpsilonGreedyExplorer<SimpleContext> explorer(my_policy, 0.f, num_actions);
-
-				Feature feature;
-				feature.Value = (rand.Uniform_Unit_Interval() - 0.5f) * rand.Uniform_Int(0, 100000);
-				feature.Id = i;
-				vector<Feature> features;
-				features.push_back(feature);
-				SimpleContext my_context(features);
-
-				u32 action = mwt.Choose_Action(explorer, "", my_context);
-				string actual_log = my_recorder.Flush_Recording();
-
-				ostringstream expected_stream;
-				expected_stream << std::fixed << std::setprecision(10) << feature.Value;
-
-				string expected_str = expected_stream.str();
-				if (expected_str[0] == '0')
-				{
-					expected_str = expected_str.erase(0, 1);
-				}
-
-				sprintf(expected_log, "%d %s %.5f | %d:%s",
-					action, "", 1.f, i, expected_str.c_str());
-
-				size_t length = actual_log.length() - 1;
-				int compare_result = string(expected_log).compare(0, length, actual_log, 0, length);
-				Assert::AreEqual(0, compare_result);
-			}
-		}
-
-		TEST_METHOD(Usage_Bad_Arguments)
-		{
-			int num_ex = 0;
-			int params = 101;
-			TestPolicy my_policy(params, 0);
-			TestScorer my_scorer(params, 0);
-			vector<unique_ptr<IPolicy<TestContext>>> policies;
-
-			COUNT_INVALID(EpsilonGreedyExplorer<TestContext> explorer(my_policy, .5f, 0);) // Invalid # actions, must be > 0
-			COUNT_INVALID(EpsilonGreedyExplorer<TestContext> explorer(my_policy, 1.5f, 10);) // Invalid epsilon, must be in [0,1]
-			COUNT_INVALID(EpsilonGreedyExplorer<TestContext> explorer(my_policy, -.5f, 10);) // Invalid epsilon, must be in [0,1]
-
-			COUNT_INVALID(BootstrapExplorer<TestContext> explorer(policies, 0);) // Invalid # actions, must be > 0
-			COUNT_INVALID(BootstrapExplorer<TestContext> explorer(policies, 1);) // Invalid # bags, must be > 0
-
-			COUNT_INVALID(TauFirstExplorer<TestContext> explorer(my_policy, 1, 0);) // Invalid # actions, must be > 0
-			COUNT_INVALID(SoftmaxExplorer<TestContext> explorer(my_scorer, .5f, 0);) // Invalid # actions, must be > 0
-			COUNT_INVALID(GenericExplorer<TestContext> explorer(my_scorer, 0);) // Invalid # actions, must be > 0
-
-
-			Assert::AreEqual(8, num_ex);
-		}
-
-		TEST_METHOD(Usage_Bad_Policy)
-		{
-			int num_ex = 0;
-
-			// Default policy returns action outside valid range
-			COUNT_BAD_CALL
-			(
-				MwtExplorer<TestContext> mwt("salt", TestRecorder());
-				EpsilonGreedyExplorer<TestContext> explorer(TestBadPolicy(), 0.f, (u32)1);
-
-				u32 expected_action = mwt.Choose_Action(explorer, "1001", TestContext());
-			)
-			COUNT_BAD_CALL
-			(
-				MwtExplorer<TestContext> mwt("salt", TestRecorder());
-				TauFirstExplorer<TestContext> explorer(TestBadPolicy(), (u32)0, (u32)1);
-				mwt.Choose_Action(explorer, "test", TestContext());
-			)
-			COUNT_BAD_CALL
-			(
-				vector<unique_ptr<IPolicy<TestContext>>> policies;
-				policies.push_back(unique_ptr<IPolicy<TestContext>>(new TestBadPolicy()));
-				MwtExplorer<TestContext> mwt("salt", TestRecorder());
-				BootstrapExplorer<TestContext> explorer(policies, (u32)1);
-				mwt.Choose_Action(explorer, "test", TestContext());
-			)
-			Assert::AreEqual(3, num_ex);
-		}
-
-		TEST_METHOD(Usage_Bad_Scorer)
-		{
-			int num_ex = 0;
-
-			// Default policy returns action outside valid range
-			COUNT_BAD_CALL
-			(
-				u32 num_actions = 1;
-				FixedScorer scorer(num_actions, -1);
-				MwtExplorer<TestContext> mwt("salt", TestRecorder());
-				GenericExplorer<TestContext> explorer(scorer, num_actions);
-				mwt.Choose_Action(explorer, "test", TestContext());
-			)
-			COUNT_BAD_CALL
-			(
-				u32 num_actions = 1;
-				FixedScorer scorer(num_actions, 0);
-				MwtExplorer<TestContext> mwt("salt", TestRecorder());
-				GenericExplorer<TestContext> explorer(scorer, num_actions);
-				mwt.Choose_Action(explorer, "test", TestContext());
-			)
-			Assert::AreEqual(2, num_ex);
-		}
-
-		TEST_METHOD(Custom_Context)
-		{
-			int num_actions = 10;
-			float epsilon = 0.f; // No randomization
-			string unique_key = "1001";
-
-			TestSimplePolicy my_policy(0, num_actions);
-
-			TestSimpleRecorder my_recorder;
-			MwtExplorer<SimpleContext> mwt("salt", my_recorder);
-
-			vector<Feature> features;
-			features.push_back({ 0.5f, 1 });
-			features.push_back({ 1.5f, 6 });
-			features.push_back({ -5.3f, 13 });
-			SimpleContext custom_context(features);
-
-			EpsilonGreedyExplorer<SimpleContext> explorer(my_policy, epsilon, num_actions);
-
-			u32 chosen_action = mwt.Choose_Action(explorer, unique_key, custom_context);
-			Assert::AreEqual((u32)1, chosen_action);
-
-			float expected_probs[1] = { 1.f };
-
-			vector<TestInteraction<SimpleContext>> interactions = my_recorder.Get_All_Interactions();
-			Assert::AreEqual(1, (int)interactions.size());
-
-			SimpleContext* returned_context = &interactions[0].Context;
-
-			size_t onf = features.size();
-			Feature* of = &features[0];
-
-			vector<Feature>& returned_features = returned_context->Get_Features();
-			size_t rnf = returned_features.size();
-			Feature* rf = &returned_features[0];
-
-			Assert::AreEqual(rnf, onf);
-			for (size_t i = 0; i < rnf; i++)
-			{
-				Assert::AreEqual(of[i].Id, rf[i].Id);
-				Assert::AreEqual(of[i].Value, rf[i].Value);
-			}
-		}
-
-		TEST_METHOD_INITIALIZE(Test_Initialize)
-		{
-		}
-
-		TEST_METHOD_CLEANUP(Test_Cleanup)
-		{
-		}
-
-	private: 
-		// Test end-to-end using StringRecorder with no crash
-		template <class Exp>
-		void End_To_End(MwtExplorer<SimpleContext>& mwt, Exp& explorer, StringRecorder<SimpleContext>& recorder)
-		{
-			PRG::prg rand;
-
-			float rewards[10];
-			for (int i = 0; i < 10; i++)
-			{
-				vector<Feature> features;
-				for (int j = 0; j < 1000; j++)
-				{
-					features.push_back({ rand.Uniform_Unit_Interval(), j + 1 });
-				}
-				SimpleContext c(features);
-
-				mwt.Choose_Action(explorer, to_string(i), c);
-
-				rewards[i] = rand.Uniform_Unit_Interval();
-			}
-
-			recorder.Flush_Recording();
-		}
-
-		template <class Ctx>
-		inline void Test_Interactions(vector<TestInteraction<Ctx>> interactions, int num_interactions_expected, float* probs_expected)
-		{
-			size_t num_interactions = interactions.size();
-
-			Assert::AreEqual(num_interactions_expected, (int)num_interactions);
-			for (int i = 0; i < num_interactions; i++)
-			{
-				Assert::AreEqual(probs_expected[i], interactions[i].Probability);
-			}
-		}
-
-		string Get_Unique_Key(u32 seed)
-		{
-			PRG::prg rg(seed);
-
-			std::ostringstream unique_key_container;
-			unique_key_container << rg.Uniform_Unit_Interval();
-
-			return unique_key_container.str();
-		}
-	};
-}
->>>>>>> a89c9ac9
+}