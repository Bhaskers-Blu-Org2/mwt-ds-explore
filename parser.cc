--- conflicted
+++ resolved
@@ -7,12 +7,10 @@
 #include <sys/types.h>
 #include <sys/mman.h>
 #include <sys/wait.h>
-<<<<<<< HEAD
-=======
+
 #include <signal.h>
 #include <unistd.h>
 #include <fstream>
->>>>>>> 403a823a
 
 #include <netdb.h>
 #include <boost/program_options.hpp>
@@ -31,28 +29,18 @@
 #include "unique_sort.h"
 #include "constant.h"
 
-<<<<<<< HEAD
-=======
 using namespace std;
 
->>>>>>> 403a823a
 example* examples;//A Ring of examples.
 pthread_mutex_t examples_lock = PTHREAD_MUTEX_INITIALIZER;
 pthread_cond_t example_available = PTHREAD_COND_INITIALIZER;
 pthread_cond_t example_unused = PTHREAD_COND_INITIALIZER;
-<<<<<<< HEAD
-unsigned long long parsed_index; // The index of the parsed example.
-unsigned long long* used_index; // The index of the example currently used by thread i.
-=======
 uint64_t parsed_index; // The index of the parsed example.
 uint64_t* used_index; // The index of the example currently used by thread i.
->>>>>>> 403a823a
 bool done=false;
 v_array<size_t> random_nos;
 v_array<size_t> gram_mask;
 
-<<<<<<< HEAD
-=======
 bool got_sigterm = false;
 
 void handle_sigterm (int)
@@ -60,7 +48,6 @@
   got_sigterm = true;
 }
 
->>>>>>> 403a823a
 parser* new_parser(const label_parser* lp)
 {
   parser* ret = (parser*) calloc(1,sizeof(parser));
@@ -134,50 +121,6 @@
       p->reader = read_cached_features;
     }
   if ( p->resettable == true )
-<<<<<<< HEAD
-    if (global.persistent)
-      {
-	// wait for all predictions to be sent back to client
-	pthread_mutex_lock(&output_lock);
-	while (global.example_number != parsed_index)
-	  pthread_cond_wait(&output_done, &output_lock);
-	pthread_mutex_unlock(&output_lock);
-
-	// close socket, erase final prediction sink and socket
-	close(p->input->files[0]);
-	global.final_prediction_sink.erase();
-	p->input->files.erase();
-
-	sockaddr_in client_address;
-	socklen_t size = sizeof(client_address);
-	int f = accept(p->bound_sock,(sockaddr*)&client_address,&size);
-	if (f < 0)
-	  {
-	    cerr << "bad client socket!" << endl;
-	    exit (1);
-	  }
-	
-	size_t id;
-	really_read(f, &id, sizeof(id));
-	if (id != 0) {
-	  cerr << "id must be 0 (multisource not supported)" << endl;
-	  exit(1);
-	}
-
-	int_pair pf = {f,id};
-	push(global.final_prediction_sink,pf);
-	push(p->input->files,f);
-      }
-    else {
-      for (size_t i = 0; i < input->files.index();i++)
-	{
-	  input->reset_file(input->files[i]);
-	  if (cache_numbits(input, input->files[i]) < numbits) {
-	    cerr << "argh, a bug in caching of some sort!  Exiting\n" ;
-	    exit(1);
-	  }
-	}
-=======
     {
       if (global.daemon)
 	{
@@ -224,7 +167,6 @@
 	    }
 	  }
       }
->>>>>>> 403a823a
     }
 }
 
@@ -328,11 +270,7 @@
   if(vm.count("hash")) 
     hash_function = vm["hash"].as<string>();
 
-<<<<<<< HEAD
-  if (vm.count("daemon") || vm.count("multisource") || global.persistent)
-=======
   if (vm.count("multisource") || global.daemon)
->>>>>>> 403a823a
     {
       par->bound_sock = socket(PF_INET, SOCK_STREAM, 0);
       if (par->bound_sock < 0) {
@@ -353,11 +291,7 @@
       address.sin_port = htons(port);
 
       // attempt to bind to socket
-<<<<<<< HEAD
-      if (bind(par->bound_sock,(sockaddr*)&address, sizeof(address)) < 0)
-=======
       if ( ::bind(par->bound_sock,(sockaddr*)&address, sizeof(address)) < 0 )
->>>>>>> 403a823a
 	{
 	  cerr << "failure to bind!" << endl;
 	  exit(1);
@@ -366,73 +300,6 @@
       
       if (vm.count("multisource"))
 	source_count = vm["multisource"].as<size_t>();
-<<<<<<< HEAD
-
-      // listen on socket
-      listen(par->bound_sock, source_count);
-
-      // background process
-      if (daemon(1,1))
-	{
-	  cerr << "failure to background!" << endl;
-	  exit(1);
-	}
-
-      if (global.persistent)
-	{
-	  // weights will be shared across processes, accessible to children
-	  float* shared_weights = 
-	    (float*)mmap(0,global.stride * global.length() * sizeof(float), 
-			 PROT_READ|PROT_WRITE, MAP_SHARED|MAP_ANONYMOUS, -1, 0);
-
-	  size_t floats_per_thread = global.stride * global.length() / global.num_threads();
-	  for (size_t i = 0; i < global.num_threads(); i++)
-	    {
-	      weight* dest = shared_weights + i*floats_per_thread;
-	      memcpy(dest, global.reg->weight_vectors[i], floats_per_thread*sizeof(float));
-	      free(global.reg->weight_vectors[i]);
-	      global.reg->weight_vectors[i] = dest;
-	    }
-
-	  // create children
-	  size_t num_children = 10;
-	  int children[num_children];
-	  for (size_t i = 0; i < num_children; i++)
-	    {
-	      // fork() returns pid if parent, 0 if child
-	      // store fork value and run child process if child
-	      if ((children[i] = fork()) == 0)
-		goto child;
-	    }
-
-	  while (true)
-	    {
-	      // wait for child to change state; if finished, then respawn
-	      siginfo_t sig;
-	      waitid(P_ALL,0,&sig,WEXITED);
-	      for (size_t i = 0; i < num_children; i++)
-		if (sig.si_pid == children[i])
-		  {
-		    if ((children[i]=fork()) == 0)
-		      goto child;
-		    break;
-		  }
-	    }
-
-	}
-
-    child:
-      sockaddr_in client_address;
-      socklen_t size = sizeof(client_address);
-      par->max_fd = 0;
-      size_t min_id = INT_MAX;
-      for (int i = 0; i < source_count; i++)
-	{
-	  if (!global.quiet)
-	    cerr << "calling accept" << endl;
-	  int f = accept(par->bound_sock,(sockaddr*)&client_address,&size);
-	  if (f < 0)
-=======
 
       // listen on socket
       listen(par->bound_sock, source_count);
@@ -449,7 +316,6 @@
 	  ofstream pid_file;
 	  pid_file.open(vm["pid_file"].as<string>().c_str());
 	  if (!pid_file.is_open())
->>>>>>> 403a823a
 	    {
 	      cerr << "error writing pid file" << endl;
 	      exit(1);
@@ -617,12 +483,6 @@
 	}
     }
 
-<<<<<<< HEAD
-  // allow reset source if we have a cache or if in persistent mode
-  par->resettable = par->resettable || global.persistent;
-
-=======
->>>>>>> 403a823a
   if (passes > 1 && !par->resettable)
     {
       cerr << global.program_name << ": need a cache file for multiple passes: try using --cache_file" << endl;  
@@ -824,19 +684,12 @@
 	  }
     }
 
-<<<<<<< HEAD
-  //add constant feature
-  push(ae->indices,constant_namespace);
-  feature temp = {1,constant & global.mask};
-  push(ae->atomics[constant_namespace], temp);
-=======
   if (global.add_constant) {
     //add constant feature
     push(ae->indices,constant_namespace);
     feature temp = {1,(uint32_t) (constant & global.mask)};
     push(ae->atomics[constant_namespace], temp);
   }
->>>>>>> 403a823a
   
   if(global.stride != 1) //make room for per-feature information.
     {
@@ -985,11 +838,7 @@
 
 void start_parser(size_t num_threads, parser* pf)
 {
-<<<<<<< HEAD
-  used_index = (unsigned long long*) calloc(num_threads, sizeof(unsigned long long));
-=======
   used_index = (uint64_t*) calloc(num_threads, sizeof(uint64_t));
->>>>>>> 403a823a
   parsed_index = 0;
   done = false;
 
