--- conflicted
+++ resolved
@@ -264,7 +264,7 @@
           {
             learn(all, ec);
             output_example(*all, ec);
-            free_example(*all, ec);
+            vw_finish_example(*all, ec);
           }
         else if (parser_done(all->p))
           {
@@ -287,32 +287,6 @@
     all.finish = finish;
     increment = (all.length()/all.sd->k) * all.stride;
   }
-
-<<<<<<< HEAD
-=======
-void drive_csoaa(void* in)
-{
-  vw* all = (vw*)in;
-  example* ec = NULL;
-  while ( true )
-    {
-      if ((ec = get_example(all->p)) != NULL)//semiblocking operation.
-	{
-	  learn(all, ec);
-          output_example(*all, ec);
-	  vw_finish_example(*all, ec);
-	}
-      else if (parser_done(all->p))
-	{
-	  finish(all);
-	  return;
-	}
-      else 
-	;
-    }
-}
->>>>>>> c93ff267
-
 
 }
 
