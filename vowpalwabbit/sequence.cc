/*
This is an implementation of the Searn algorithm, specialized to
sequence labeling.  It is based on:

  @article{daume09searn,
    author =       {Hal {Daum\'e III} and John Langford and Daniel Marcu},
    title =        {Search-based Structured Prediction},
    year =         {2009},
    booktitle =    {Machine Learning Journal (MLJ)},
    abstract =     {
      We present Searn, an algorithm for integrating search and
      learning to solve complex structured prediction problems such
      as those that occur in natural language, speech, computational
      biology, and vision.  Searn is a meta-algorithm that transforms
      these complex problems into simple classification problems to which
      any binary classifier may be applied.  Unlike current algorithms for
      structured learning that require decomposition of both the loss
      function and the feature functions over the predicted structure,
      Searn is able to learn prediction functions for any loss
      function and any class of features.  Moreover, Searn comes
      with a strong, natural theoretical guarantee: good performance on the
      derived classification problems implies good performance on the
      structured prediction problem.
    },
    keywords = {sp nlp ml},
    url = {http://pub.hal3.name/#daume09searn}
  }

It was initially implemented by Hal Daume III, while visiting Yahoo!
Email questions/comments to me@hal3.name.
*/

#include <iostream>
#include <float.h>
#include <stdio.h>
#include <math.h>
// #include <sys/timeb.h>
#include "gd.h"
#include "io.h"
#include "sequence.h"
#include "parser.h"
#include "constant.h"
#include "oaa.h"
#include "csoaa.h"
#include "searn.h"

namespace Sequence {

  typedef uint32_t* history;  // histories have the most recent prediction at the END

  struct history_item {
    history  predictions;
    uint32_t predictions_hash;
    float    loss;
    size_t   original_label;
    bool     same;
    bool     alive;  // false if this isn't a valid transition
    // the following are for beam search
    float    pred_score;
    history  total_predictions;
  };

  bool PRINT_DEBUG_INFO             = 0;
  bool PRINT_UPDATE_EVERY_EXAMPLE   = 0 | PRINT_DEBUG_INFO;
  bool OPTIMIZE_SHARED_HISTORIES    = 1;
  bool DEBUG_FORCE_BEAM_ONE         = 0;

#define PRINT_LEN 21

  // struct timeb t_start_global;

  //non-reentrant
  size_t sequence_rollout           = 256;
  size_t sequence_passes_per_policy = 1;
  float  sequence_beta              = 0.5;
  size_t sequence_k                 = 2;
  size_t sequence_gamma             = 1.;
  bool   sequence_allow_current_policy = false;
  size_t sequence_beam              = 1;

  bool   all_transitions_allowed    = true;
  bool** valid_transition           = NULL;

  size_t current_policy             = 0;
  size_t read_example_last_pass     = 0;
  size_t total_number_of_policies   = 1;

  size_t constant_pow_length = 0;

  size_t total_predictions_made     = 0;
  size_t total_examples_generated   = 0;

  history       current_history     = NULL;
  uint32_t      current_history_hash = 0;

  SearnUtil::history_info hinfo;

  v_array<example*> ec_seq    = v_array<example*>();
  size_t*       pred_seq      = NULL;
  int*          policy_seq    = NULL;
  history*      all_histories = NULL;
  history_item* hcache        = NULL;
  v_array<OAA::mc_label*> true_labels = v_array<OAA::mc_label*>();
  history_item* beam = NULL;
  history_item* beam_backup = NULL;

  CSOAA::label testall_costs = { v_array<CSOAA::wclass>() };
  v_array<CSOAA::wclass> loss_vector  = v_array<CSOAA::wclass>();
  v_array<CSOAA::label> transition_prediction_costs = v_array<CSOAA::label>();

  using namespace std;

  /********************************************************************************************
   *** GENERIC HELPER FUNCTIONS
   ********************************************************************************************/

  void* calloc_or_die(size_t nmemb, size_t size)
  {
    void* data = calloc(nmemb, size);
    if (data == NULL) {
      cerr << "internal error: memory allocation failed; dying!" << endl;
      exit(-1);
    }
    return data;
  }

  void read_transition_file(const char* filename)
  {
    FILE *f = fopen(filename, "r");
    if (f == NULL) {
      cerr << "warning: could not read file " << filename << "; assuming all transitions are valid" << endl;
      return;
    }
    int rd;
    int n = fscanf(f, "%d", &rd);
    if (n == 0) {
      cerr << "warning: could not read transitions final; assuming all valid" << endl;
      all_transitions_allowed = true;
      fclose(f);
      return;
    }
    if (rd < (int)sequence_k) {
      cerr << "warning: number of classes in transition file (" << rd << ") is too small (need " << sequence_k << "); assuming all valid" << endl;
      all_transitions_allowed = true;
      fclose(f);
      return;
    }
    int file_k = rd;
    if (rd > (int)sequence_k) {
      cerr << "warning: number of classes in transition file (" << rd << ") is too big; reading a subset" << endl;
    }

    all_transitions_allowed = false;
    if (valid_transition == NULL) {
      valid_transition = (bool**)calloc_or_die(sizeof(bool*), sequence_k+1);
      for (size_t i=0; i<=sequence_k; i++)   // this is FROM, identified by line number; k+1 total lines for INITIAL transition
        valid_transition[i] = (bool*)calloc_or_die(sizeof(bool), sequence_k);
    }

    for (size_t i=0; i<=sequence_k; i++)
      for (size_t j=0; j<sequence_k; j++)
        valid_transition[i][j] = true;
  
    transition_prediction_costs.erase();
    for (int i=0; i<=file_k; i++)  {   // this is FROM, identified by line number; k+1 total lines for INITIAL transition
      v_array<CSOAA::wclass> this_costs = v_array<CSOAA::wclass>();
      for (int j=0; j<file_k; j++) {   // this is TO, identified by col number; k total columns
        n = fscanf(f, "%d", &rd);
        if (n == 0) {
          cerr << "warning: could not read transitions; assuming all remaining are valid after " << i << "," << (j+1) << endl;
          return;
        }
        if ((i <= (int)sequence_k) && (j < (int)sequence_k)) {
          valid_transition[i][j] = (rd > 0);
          if (valid_transition[i][j]) {
            CSOAA::wclass feat = { FLT_MAX, j+1, 0. };
            push(this_costs, feat);
          }
        }
      }
      if (i <= (int)sequence_k) {
        CSOAA::label label = { this_costs };
        push(transition_prediction_costs, label);
      }
    }
    fclose(f);
  }



  void allocate_required_memory(vw& all)
  {
    loss_vector.erase();

    if (pred_seq == NULL)
      pred_seq = (size_t*)calloc_or_die(all.p->ring_size, sizeof(size_t));

    if (policy_seq == NULL)
      policy_seq = (int*)calloc_or_die(all.p->ring_size, sizeof(int));

    if (all_histories == NULL) {
      all_histories = (history*)calloc_or_die(sequence_k * sequence_beam, sizeof(history));
      for (size_t i=0; i<sequence_k * sequence_beam; i++)
        all_histories[i] = (history)calloc_or_die(hinfo.length, sizeof(size_t));
    }

    if (hcache == NULL) {
      hcache = (history_item*)calloc_or_die(sequence_k * sequence_beam, sizeof(history_item));
      for (size_t i=0; i<sequence_k * sequence_beam; i++)
        hcache[i].total_predictions = (history)calloc_or_die(all.p->ring_size, sizeof(size_t));
    }

    if (current_history == NULL)
      current_history = (history)calloc_or_die(hinfo.length, sizeof(uint32_t));

    for (size_t i = 1; i <= all.sd->k; i++)
      {
        CSOAA::wclass cost = {FLT_MAX, i, 0.};
        push(testall_costs.costs, cost);
      }
  }

  void clear_seq(vw&all)
  {
    if (ec_seq.index() > 0) 
      for (example** ecc=ec_seq.begin; ecc!=ec_seq.end; ecc++) {
        free_example(all, *ecc);
      }
    ec_seq.erase();
  }


  void print_beam(size_t last_time)
  {
    if (beam == NULL) return;
    size_t sz = sequence_beam + sequence_k;
    clog << "........................................................................................................" << endl;
    for (size_t k=0; k<sz; k++) {
      if (k < sequence_beam) clog << "*"; else clog << " ";
      clog << " " << k << "\tsc=" << beam[k].pred_score << "\t(l=" << beam[k].loss << ")\t" << (beam[k].alive ? "alive" : "dead") << "\t" << (beam[k].same ? "same" : "diff") << "\t<";

      for (size_t t=0; t<hinfo.length; t++) {
        clog << " " << beam[k].predictions[t];
      }

      clog << " >\t|";

      for (size_t t=0; t<last_time; t++) {
        clog << " " << beam[k].total_predictions[t];
      }

      clog << " |" << endl;
    }
  }
    
  void print_hcache()
  {
    clog << "********************************************************************************************************" << endl;
    size_t sz = sequence_k * sequence_beam;
    size_t total_length = max(hinfo.features, hinfo.length);
    for (size_t k=0; k<sz; k++) {
      clog << "k=" <<k << "\tol=" << hcache[k].original_label << "\t(l=" << hcache[k].loss << ")\t" << (hcache[k].alive ? "alive" : "dead") << "\t" << (hcache[k].same ? "same" : "diff") << "\t<";

      for (size_t t=0; t<total_length; t++) {
        clog << " " << hcache[k].predictions[t];
      }

      clog << " >" << endl;
    }
  }
    

  void initialize_beam(vw&all)
  {
    if (beam != NULL) return;
    size_t sz = sequence_beam + sequence_k;
    beam = (history_item*)calloc_or_die(sz, sizeof(history_item));
    for (size_t k=0; k<sz; k++) {
      beam[k].predictions       = (history)calloc_or_die(hinfo.length, sizeof(uint32_t));
      beam[k].total_predictions = (history)calloc_or_die(all.p->ring_size, sizeof(uint32_t));
    }
    beam_backup = (history_item*)calloc_or_die(sequence_beam, sizeof(history_item));
    for (size_t k=0; k<sequence_beam; k++) {
      beam_backup[k].predictions       = (history)calloc_or_die(hinfo.length, sizeof(uint32_t));
      beam_backup[k].total_predictions = (history)calloc_or_die(all.p->ring_size, sizeof(uint32_t));
    }
  }

  void free_beam()
  {
    size_t sz = sequence_beam + sequence_k;
    if (beam != NULL) {
      for (size_t k=0; k<sz; k++) {
        free(beam[k].predictions);
        free(beam[k].total_predictions);
      }
      free(beam);
      beam = NULL;

      for (size_t k=0; k<sequence_beam; k++) {
        free(beam_backup[k].predictions);
        free(beam_backup[k].total_predictions);
      }
      free(beam_backup);
      beam = NULL;
    }
  }

  void free_required_memory(vw&all)
  {
    clear_seq(all);
    if (ec_seq.begin != NULL)
      free(ec_seq.begin);

    if (DEBUG_FORCE_BEAM_ONE || sequence_beam > 1)
      for (size_t i=0; i<sequence_k * sequence_beam; i++)
        free(hcache[i].total_predictions);

    free(pred_seq);        pred_seq        = NULL;
    free(policy_seq);      policy_seq      = NULL;
    free(hcache);          hcache          = NULL;
    free(current_history); current_history = NULL;

    for (size_t i=0; i<sequence_k * sequence_beam; i++)
      free(all_histories[i]);

    if (!all_transitions_allowed) {
      for (size_t i=0; i<sequence_k+1; i++)
        free(valid_transition[i]);
      free(valid_transition);
      valid_transition = NULL;
    }

    free(all_histories);   all_histories   = NULL;

    true_labels.erase();
    free(true_labels.begin);

    if (testall_costs.costs.begin != NULL)
      free(testall_costs.costs.begin);

    free_beam();
  }


  /********************************************************************************************
   *** OUTPUTTING FUNCTIONS
   ********************************************************************************************/

  void global_print_label(vw&all, example *ec, size_t label)
  {
    for (size_t i=0; i<all.final_prediction_sink.index(); i++) {
      int f = all.final_prediction_sink[i];
      all.print(f, label, 0., ec->tag);
    }
  }


  void print_history(history h)
  {
    clog << "[ ";
    for (size_t t=0; t<hinfo.length; t++)
      clog << h[t] << " ";
    clog << "]" << endl;
  }

  size_t read_example_this_loop  = 0;
  size_t read_example_last_id    = 0;
  size_t passes_since_new_policy = 0;

  /*
    void show_big_number(uintmax_t *out, char *out_c, uintmax_t in)
    {
    if (in < 1000) {
    *out = in;
    *out_c = ' ';
    } else if (in < 1000000) {
    *out = in/1000;
    *out_c = 'k';
    } else if (in < 1000000000) {
    *out = in/1000000;
    *out_c = 'm';
    } else if (in < 1000000000000) {
    *out = in/1000000000;
    *out_c = 'g';
    } else if (in < 1000000000000000) {
    *out = in/1000000000000;
    *out_c = 'p';
    } else if (in < 1000000000000000000) {
    *out = in/1000000000000000;
    *out_c = 'e';
    } else {
    *out = (uintmax_t)in;
    *out_c = ' ';
    }
    }
  */

  void print_update(vw& all, long unsigned int seq_num_features)
  {
    if (!(all.sd->weighted_examples > all.sd->dump_interval && !all.quiet && !all.bfgs)) {
      if (!PRINT_UPDATE_EVERY_EXAMPLE) return;
    }

    char true_label[PRINT_LEN];
    char pred_label[PRINT_LEN];
    for (size_t i=0; i<PRINT_LEN-1; i++) {
      true_label[i] = ' ';
      pred_label[i] = ' ';
    }
    true_label[PRINT_LEN-1] = 0;
    pred_label[PRINT_LEN-1] = 0;

    int num_len = (int)ceil(log10f((float)sequence_k)+1);
    int pos = 0;
    int i = 0;
    int numspr = 0; int strlen;
    while (pos < PRINT_LEN-num_len-1) {
      if (true_labels.begin+i == true_labels.end) { break; }

      strlen = num_len - (int)ceil(log10f((float)true_labels[i]->label+1));
      numspr = sprintf(true_label+pos+strlen, "%d", true_labels[i]->label);
      true_label[pos+numspr+strlen] = ' ';

      strlen = num_len - (int)ceil(log10f((float)pred_seq[i]+1));
      numspr = sprintf(pred_label+pos+strlen, "%d", (int)pred_seq[i]);
      pred_label[pos+numspr+strlen] = ' ';

      pos += num_len + 1;
      i++;
    }

    /*long unsigned int pred_made, ex_gen;
      char pred_made_c, ex_gen_c;
      show_big_number(&pred_made, &pred_made_c, total_predictions_made);
      show_big_number(&ex_gen   , &ex_gen_c   , total_examples_generated); */

    //  timeb t_end_global;
    //  ftime(&t_end_global);
    //  int net_time = (int) (t_end_all.time - t_start_all.time);
    fprintf(stderr, "%-10.6f %-10.6f %8ld %15f   [%s] [%s] %8lu %5d %5d %15lu %15lu\n",
            all.sd->sum_loss/all.sd->weighted_examples,
            all.sd->sum_loss_since_last_dump / (all.sd->weighted_examples - all.sd->old_weighted_examples),
            (long int)all.sd->example_number,
            all.sd->weighted_examples,
            true_label,
            pred_label,
            seq_num_features,
            (int)read_example_last_pass,
            (int)current_policy,
            (long unsigned int)total_predictions_made,
            (long unsigned int)total_examples_generated);
    //          net_time);
     
    all.sd->sum_loss_since_last_dump = 0.0;
    all.sd->old_weighted_examples = all.sd->weighted_examples;
    all.sd->dump_interval *= 2;
  }

  void simple_print_example_features(vw&all, example *ec)
  {
    for (size_t* i = ec->indices.begin; i != ec->indices.end; i++) 
      {
        feature* end = ec->atomics[*i].end;
        for (feature* f = ec->atomics[*i].begin; f!= end; f++) {
          cerr << "\t" << f->weight_index << ":" << f->x << ":" << all.reg.weight_vectors[f->weight_index & all.weight_mask];
        }
      }
    cerr << endl;
  }

  void simple_print_costs(CSOAA::label *c)
  {
    for (CSOAA::wclass *f = c->costs.begin; f != c->costs.end; f++) {
      clog << "\t" << f->weight_index << ":" << f->x << "::" << f->partial_prediction;
    }
    clog << endl;
  }

  /********************************************************************************************
   *** HISTORY MANIPULATION
   ********************************************************************************************/

  inline void append_history(history h, uint32_t p)
  {
    for (size_t i=1; i<hinfo.length; i++)
      h[i-1] = h[i];
    if (hinfo.length > 0)
      h[hinfo.length-1] = (size_t)p;
  }

  void append_history_item(history_item hi, uint32_t p)
  {
    if (hinfo.length > 0) {
      int old_val = hi.predictions[0];
      hi.predictions_hash -= old_val * constant_pow_length;
      hi.predictions_hash += p;
      hi.predictions_hash *= quadratic_constant;
      append_history(hi.predictions, p);
    }

    hi.same = 0;
  }

  void assign_append_history_item(history_item to, history_item from, uint32_t p)
  {
    memcpy(to.predictions, from.predictions, hinfo.length * sizeof(size_t));
    to.predictions_hash = from.predictions_hash;
    append_history_item(to, p);
  }    

  inline size_t last_prediction(history h)
  {
    return h[hinfo.length-1];
  }

#define order_on(a,b) { if (a < b) return -1; else if (a > b) return 1; }

  int order_history_item_by_score(const void* a, const void* b)  // put dead items at end, same items at end, otherwise top scoring items first
  {
    history_item *ha = (history_item*)a;
    history_item *hb = (history_item*)b;
    order_on(hb->alive, ha->alive);
    order_on(ha->same , hb->same);
    order_on(ha->pred_score, hb->pred_score);
    return 0;
  }

  int order_history_item(const void* a, const void* b)  // put dead items at end, put higher-scoring items earlier
  {
    history_item *ha = (history_item*)a;
    history_item *hb = (history_item*)b;
    order_on(hb->alive, ha->alive);
    order_on(ha->predictions_hash, hb->predictions_hash);
    if (hinfo.length > 0)
      for (size_t j=0; j<hinfo.length; j++) {
        size_t i = hinfo.length - 1 - j;
        order_on(ha->predictions[i], hb->predictions[i]);
      }
    return 0;
  }

  int order_history_item_total(const void* a, const void* b)  // put dead items at end, put higher-scoring items earlier
  {
    history_item *ha = (history_item*)a;
    history_item *hb = (history_item*)b;
    order_on(hb->alive, ha->alive);
    order_on(ha->predictions_hash, hb->predictions_hash);
    if (hinfo.length > 0)
      for (size_t j=0; j<hinfo.length; j++) {
        size_t i = hinfo.length - 1 - j;
        order_on(ha->predictions[i], hb->predictions[i]);
      }
    order_on(ha->total_predictions, hb->total_predictions);
    return 0;
  }

  inline int cache_item_same_as_before(size_t i)
  {
    return (i > 0) && (order_history_item(&hcache[i], &hcache[i-1]) == 0);
  }


  void sort_and_mark_equality(history_item* list, size_t len)
  {
    qsort(list, len, sizeof(history_item), order_history_item);
    hcache[0].same = 0;
    for (size_t i=1; i<len; i++) {
      int order = order_history_item(&list[i], &list[i-1]);
      list[i].same = (order == 0);
    }
  }

  int hcache_all_equal_or_dead()
  {
    if (!hcache[0].alive) return 1;
    for (size_t i=1; i<sequence_k * sequence_beam; i++) {
      if (!hcache[i].alive) return 1;
      if (!hcache[i].same)  return 0;
    }
    return 1;
  }


  inline void clear_history(history h)  // TODO: memset this
  {
    for (size_t t=0; t<hinfo.length; t++)
      h[t] = 0;
  }

  inline void copy_history(history to, history from) // TODO: memcpy this
  {
    for (size_t t=0; t<hinfo.length; t++)
      to[t] = from[t];
  }

  void copy_history_item(vw&all,history_item *to, history_item from, bool copy_pred, bool copy_total)
  {
    if (copy_pred) memcpy((*to).predictions, from.predictions, hinfo.length * sizeof(uint32_t));
    (*to).predictions_hash = from.predictions_hash;
    (*to).loss = from.loss;
    (*to).original_label = from.original_label;
    (*to).same = from.same;
    (*to).alive = from.alive;
    (*to).pred_score = from.pred_score;
    if (copy_total) memcpy((*to).total_predictions, from.total_predictions, all.p->ring_size * sizeof(size_t));
  }

  /********************************************************************************************
   *** EXAMPLE MANIPULATION
   ********************************************************************************************/


  void (*base_learner)(vw&,example*) = NULL;
  void (*base_finish)(vw&) = NULL;


  void generate_training_example(vw&all, example *ec, history h, v_array<CSOAA::wclass>costs)
  {
    CSOAA::label ld = { costs };

    SearnUtil::add_history_to_example(all, &hinfo, ec, h);
    SearnUtil::add_policy_offset(all, ec, sequence_k, total_number_of_policies, current_policy);

    if (PRINT_DEBUG_INFO) {clog << "before train: costs = ["; for (CSOAA::wclass*c=costs.begin; c!=costs.end; c++) clog << " " << c->weight_index << ":" << c->x; clog << " ]\t"; simple_print_example_features(all,ec);}
    ec->ld = (void*)&ld;
    total_examples_generated++;
    base_learner(all, ec);
    if (PRINT_DEBUG_INFO) {clog << " after train: costs = ["; for (CSOAA::wclass*c=costs.begin; c!=costs.end; c++) clog << " " << c->weight_index << ":" << c->x << "::" << c->partial_prediction; clog << " ]\t"; simple_print_example_features(all,ec);}

    SearnUtil::remove_history_from_example(all, &hinfo, ec);
    SearnUtil::remove_policy_offset(all, ec, sequence_k, total_number_of_policies, current_policy);
  }

  size_t predict(vw&all, example *ec, history h, int policy, size_t truth)
  {
    size_t yhat;
    if (policy == -1) { // this is the optimal policy!
      yhat = truth;
      if (DEBUG_FORCE_BEAM_ONE || sequence_beam > 1) {
        //CSOAA::label *label = all_transitions_allowed ? &testall_costs : &transition_prediction_costs[last_prediction(h)];
        CSOAA::label *label = true ? &testall_costs : &transition_prediction_costs[last_prediction(h)];
        ec->ld = (void*)label;
        for (CSOAA::wclass *f = label->costs.begin; f != label->costs.end; f++)
          f->partial_prediction = (f->weight_index == truth) ? 0. : 1.;
      }
    } else {
      SearnUtil::add_history_to_example(all, &hinfo, ec, h);
      SearnUtil::add_policy_offset(all, ec, sequence_k, total_number_of_policies, policy);

      if (PRINT_DEBUG_INFO) {
        clog << "all_costs="; simple_print_costs(&testall_costs);;
        if (! all_transitions_allowed) {
          clog << "tpr_costs="; simple_print_costs(&transition_prediction_costs[last_prediction(h)]);
        }
        clog << "  (last prediction=" << last_prediction(h) << ")" << endl;
      }
      //ec->ld = all_transitions_allowed ? (void*)&testall_costs : (void*)&transition_prediction_costs[last_prediction(h)];
      ec->ld = true ? (void*)&testall_costs : (void*)&transition_prediction_costs[last_prediction(h)];

      if (PRINT_DEBUG_INFO) {clog << "before test: "; simple_print_example_features(all, ec);clog << "costs = "; simple_print_costs((CSOAA::label*)ec->ld); }
      total_predictions_made++;
      base_learner(all, ec);
      yhat = (size_t)(*(OAA::prediction_t*)&(ec->final_prediction));
      if (PRINT_DEBUG_INFO) {clog << " after test: " << yhat << ", pp=" << ec->partial_prediction << endl;clog << "costs = "; simple_print_costs((CSOAA::label*)ec->ld); }

      SearnUtil::remove_history_from_example(all, &hinfo, ec);
      SearnUtil::remove_policy_offset(all, ec, sequence_k, total_number_of_policies, policy);
    }
    if ((yhat <= 0) || (yhat > sequence_k)) {
      clog << "internal error (bug): predict is returning an invalid class [" << yhat << "] -- replacing with 1" << endl;
      return 1;
    }
    return yhat;
  }

<<<<<<< HEAD
  bool warned_about_class_overage = false;

  void take_beam_step(v_array<CSOAA::wclass> costs, size_t t, size_t k, size_t *idx)
  {
    for (CSOAA::wclass *wc = costs.begin; wc != costs.end; wc++) {
      size_t yhat = wc->weight_index;
    
      memcpy(beam[*idx].total_predictions, beam_backup[k].total_predictions, t * sizeof(size_t));
      assign_append_history_item(beam[*idx], beam_backup[k], yhat);
      beam[*idx].loss = beam_backup[k].loss;
      beam[*idx].original_label = beam_backup[k].original_label;
      beam[*idx].same = false;
      beam[*idx].alive = true;
      beam[*idx].pred_score = beam_backup[k].pred_score + wc->partial_prediction;
      beam[*idx].total_predictions[t] = yhat;
      (*idx)++;
    }
=======
void (*base_learner)(void*, example*) = NULL;
  void (*base_finish)(void*) = NULL;

void dummy_learn(void*,example*){ cerr << "bad idea!" << endl;}
void drive_sequence(void* in);

void parse_sequence_args(vw& all, po::variables_map& vm)
{
  base_learner = all.learn;
  all.learn = dummy_learn;
  *(all.lp)=OAA::mc_label_parser;
  all.driver = drive_sequence;
  sequence_k = vm["sequence"].as<size_t>();

  if (vm.count("sequence_bigrams"))
    sequence_bigrams = true;
  if (vm.count("sequence_bigram_features"))
    sequence_bigrams = true;
  if (vm.count("sequence_allow_current_policy"))
    sequence_allow_current_policy = true;

  if (vm.count("sequence_history"))
    sequence_history = vm["sequence_history"].as<size_t>();
  if (vm.count("sequence_features"))
    sequence_features = vm["sequence_features"].as<size_t>();
  if (vm.count("sequence_rollout"))
    sequence_rollout = vm["sequence_rollout"].as<size_t>();
  if (vm.count("sequence_passes_per_policy"))
    sequence_passes_per_policy = vm["sequence_passes_per_policy"].as<size_t>();
  if (vm.count("sequence_beta"))
    sequence_beta = vm["sequence_beta"].as<float>();
  if (vm.count("sequence_gamma"))
    sequence_beta = vm["sequence_gamma"].as<float>();

  if (sequence_beta <= 0) {
    sequence_beta = 0.5;
    cerr << "warning: sequence_beta set to a value <= 0; resetting to 0.5" << endl;
>>>>>>> e9cee58c
  }

  void finalize_beam(size_t *idx)
  {
    if (*idx <= 1) return;
    // now, sort so that we can find cases for merging
    sort_and_mark_equality(beam, *idx);

    // we only need to keep the top sequence_beam *alive* AND not(same) items
    // we can do this by re-sorting on score
    qsort(beam, *idx, sizeof(history_item), order_history_item_by_score);

    // just go through the remaining items and kill them
    (*idx) = sequence_beam;
    while (true) { // initially, *idx > 1
      if (beam[*idx-1].alive) break;
      (*idx) --;
      if (*idx == 0) break;
    }
  }

  void clear_beam(vw&all,history_item* b, size_t sz)
  {
    for (size_t k=0; k<sz; k++) {
      clear_history(b[k].predictions);
      b[k].predictions_hash = 0;
      b[k].loss = 0.;
      b[k].original_label = 0;
      b[k].same = false;
      b[k].alive = false;
      b[k].pred_score = 0.;
      memset(b[k].total_predictions, 0, all.p->ring_size * sizeof(size_t));
    }
  }

  void run_test_beam(vw&all)
  {
    size_t n = ec_seq.index();
    OAA::mc_label* old_label;
    size_t sz = sequence_beam + sequence_k;

    clear_beam(all, beam, sz);

    // create initial "old" beam
    clear_beam(all, beam_backup, sequence_beam);
    beam_backup[0].alive = true;

    for (size_t t=0; t<n; t++) {
      old_label = (OAA::mc_label*)ec_seq[t]->ld;

<<<<<<< HEAD
      size_t idx = 0;
      for (size_t k=0; k<sequence_beam; k++) {
        if (! beam_backup[k].alive) break;  // the rest are guaranteed to be dead
        predict(all, ec_seq[t], beam_backup[k].predictions, policy_seq[t], -1);
        take_beam_step(((CSOAA::label*)ec_seq[t]->ld)->costs, t, k, &idx);
        ec_seq[t]->ld = old_label;
        finalize_beam(&idx);
      }
=======
  if (PRINT_DEBUG_INFO) {clog << "before train: costs = ["; for (feature*c=costs.begin; c!=costs.end; c++) clog << " " << c->weight_index << ":" << c->x; clog << " ]\t"; simple_print_example_features(all, ec);}
  ec->ld = (void*)&ld;
  total_examples_generated++;
  base_learner(&all, ec);
  if (PRINT_DEBUG_INFO) {clog << " after train: costs = ["; for (feature*c=costs.begin; c!=costs.end; c++) clog << " " << c->weight_index << ":" << c->x; clog << " ]\t"; simple_print_example_features(all, ec);}
>>>>>>> e9cee58c

      // copy top k to beam_backup
      if (t < n-1) {
        for (size_t k=0; k<idx; k++)
          copy_history_item(all, &beam_backup[k], beam[k], true, true);
        for (size_t k=idx; k<sz; k++)
          beam[k].alive = false;
      }
      //clog << "test @ t=" << t << endl;
      //print_beam(t+1);
    }

    // the top scoring output should be in beam[0]
    for (size_t t=0; t<n; t++)
      pred_seq[t] = beam[0].total_predictions[t];
  }

  void run_test(vw&all)
  {
    OAA::mc_label* old_label;

<<<<<<< HEAD
    if (PRINT_DEBUG_INFO) {clog << "-------------------------------------------------------------------" << endl;}
=======
    if (PRINT_DEBUG_INFO) {clog << "before test: "; simple_print_example_features(all, ec); clog << "costs = "; simple_print_costs((CSOAA::label*)ec->ld); }
    total_predictions_made++;
    base_learner(&all, ec);
    yhat = (size_t)(*(OAA::prediction_t*)&(ec->final_prediction));
    if (PRINT_DEBUG_INFO) {clog << " after test: " << yhat << endl;clog << "costs = "; simple_print_costs((CSOAA::label*)ec->ld); }
    
>>>>>>> e9cee58c

    clear_history(current_history); current_history_hash = 0;
    for (size_t t=0; t<ec_seq.index(); t++) {
      old_label = (OAA::mc_label*)ec_seq[t]->ld;
      pred_seq[t] = predict(all, ec_seq[t], current_history, policy_seq[t], -1);
      append_history(current_history, pred_seq[t]);
      ec_seq[t]->ld = old_label;
    }
  }

  void run_test_common_init()
  {
    for (size_t t=0; t<ec_seq.index(); t++)
      policy_seq[t] = (current_policy == 0) ? 0 : SearnUtil::random_policy(t, sequence_beta, sequence_allow_current_policy, current_policy, false);
    if (PRINT_DEBUG_INFO) {
      clog << "test policies:";
      for (size_t t=0; t<ec_seq.index(); t++) clog << " " << policy_seq[t];
      clog << endl;
    }
  }

  void run_test_common_final(vw&all, bool do_printing)
  {
    size_t seq_num_features = 0;
    for (size_t t=0; t<ec_seq.index(); t++) {
      if (do_printing) global_print_label(all, ec_seq[t], pred_seq[t]);
      seq_num_features += ec_seq[t]->num_features;
    }
    if (do_printing) print_update(all, seq_num_features);
  }

  // some edit
  void run_train_common_init(vw&all)
  {
    size_t n = ec_seq.index();
    size_t seq_num_features = 0;
    true_labels.erase();
    for (size_t t=0; t<n; t++) {
      push(true_labels, (OAA::mc_label*)ec_seq[t]->ld);

      seq_num_features             += ec_seq[t]->num_features;
      all.sd->total_features    += ec_seq[t]->num_features;
      all.sd->weighted_examples += true_labels[t]->weight;

      if (pred_seq[t] != true_labels[t]->label) { // incorrect prediction
        all.sd->sum_loss += true_labels[t]->weight;
        all.sd->sum_loss_since_last_dump += true_labels[t]->weight;
      }

      // global_print_label(ec_seq[t], pred_seq[t]);

      // allow us to use the optimal policy for the future
      if (SearnUtil::random_policy(t, sequence_beta, sequence_allow_current_policy, current_policy, true) == -1)
        policy_seq[t] = -1;
    }
    if (PRINT_DEBUG_INFO) {
      clog << "train policies:";
      for (size_t t=0; t<ec_seq.index(); t++) clog << " " << policy_seq[t];
      clog << endl;
    }
    all.sd->example_number++;
    print_update(all, seq_num_features);
  }

  void run_train_common_final()
  {
    for (size_t i=0; i<ec_seq.index(); i++)
      ec_seq[i]->ld = (void*)true_labels[i];
  }


  void run_train(vw&all)
  {
    size_t n = ec_seq.index();
    bool all_policies_optimal = true;
    for (size_t t=0; t<n; t++) {
      if (policy_seq[t] >= 0) all_policies_optimal = false;
      if (t == 0) {
        if (policy_seq[0] == -1)
          pred_seq[0] = true_labels[0]->label;
      } else {
        pred_seq[t] = -1;
      }
    }

    // start learning
    if (PRINT_DEBUG_INFO) {clog << "===================================================================" << endl;}
    clear_history(current_history); current_history_hash = 0;

    size_t last_new = -1;
    int prediction_matches_history = 0;

    for (size_t t=0; t<n; t++) {
      // we're making examples at position t
      for (size_t i=0; i<sequence_k; i++) {
        copy_history(all_histories[i], current_history);
        // NOTE: have to keep all_histories and hcache[i].predictions
        // seperate to avoid copy by value versus copy by pointer issues
        hcache[i].predictions = all_histories[i];
        hcache[i].predictions_hash = current_history_hash;
        hcache[i].loss = true_labels[t]->weight * (float)((i+1) != true_labels[t]->label);
        hcache[i].same = 0;
        //hcache[i].alive = all_transitions_allowed || valid_transition[last_prediction(current_history)][i] || (i+1==pred_seq[t]);
        hcache[i].alive = true || valid_transition[last_prediction(current_history)][i] || (i+1==pred_seq[t]);
        hcache[i].original_label = i;
        hcache[i].pred_score = 0.;
        //hcache[i].total_predictions = NULL;
        append_history_item(hcache[i], i+1);
      }

      size_t end_pos = (n < t+1+sequence_rollout) ? n : (t+1+sequence_rollout);

      // so we can break early, figure out when the position AFTER the LAST non-optimal policy
      // this is the position AFTER which we can stop
      if (all_policies_optimal)
        end_pos = t+1;
      else
        while (end_pos >= t+1) {
          if (policy_seq[end_pos-1] >= 0)
            break;
          end_pos--;
        }

      bool entered_rollout = false;
      float gamma = 1;
      for (size_t t2=t+1; t2<end_pos; t2++) {
        gamma *= sequence_gamma;
        if (OPTIMIZE_SHARED_HISTORIES) {
          sort_and_mark_equality(hcache, sequence_k);
          if (hcache_all_equal_or_dead())
            break;
        }
        entered_rollout = true;
        for (size_t i=0; i < sequence_k; i++) {
          if (!hcache[i].alive) { break; }  // we hit the dead rollouts!

          prediction_matches_history = 0;
          if (OPTIMIZE_SHARED_HISTORIES && hcache[i].same) {
            // copy from the previous cache
            if (last_new < 0) {
              cerr << "internal error (bug): sequence histories match, but no new items; skipping" << endl;
              goto NOT_REALLY_NEW;
            }

            prediction_matches_history  = (t2 == t+1) && (last_prediction(hcache[i].predictions) == pred_seq[t]);

            hcache[i].predictions       = hcache[last_new].predictions;
            hcache[i].predictions_hash  = hcache[last_new].predictions_hash;
            hcache[i].loss             += gamma * true_labels[t2]->weight * (float)(last_prediction(hcache[last_new].predictions) != true_labels[t2]->label);
          } else {
          NOT_REALLY_NEW:
            // compute new
            last_new = i;

            prediction_matches_history = (t2 == t+1) && (last_prediction(hcache[i].predictions) == pred_seq[t]);

            /*
              clog << "predict @ " << t2 << " via " << t << " with hcache[" << i << "] := ";
              clog << "\tol=" << hcache[i].original_label << "\t(l=" << hcache[i].loss << ")\t" << (hcache[i].alive ? "alive" : "dead") << "\t" << (hcache[i].same ? "same" : "diff") << "\t<";
              for (size_t ttt=0; ttt<total_length; ttt++) { clog << " " << hcache[i].predictions[ttt]; }
              clog << " >" << endl;
            */

            size_t yhat = predict(all, ec_seq[t2], hcache[i].predictions, policy_seq[t2], true_labels[t2]->label);
            append_history_item(hcache[i], yhat);
            hcache[i].loss += gamma * true_labels[t2]->weight * (float)(yhat != true_labels[t2]->label);
          }
          hcache[i].same = 0;

          if (prediction_matches_history) { // this is what we would have predicted
            pred_seq[t+1] = last_prediction(hcache[i].predictions);
            if ((pred_seq[t+1] <= 0) || (pred_seq[t+1] > sequence_k)) {
              cerr << "internal error (bug): last_prediction is returning an invalid prediction; replacing with 1" << endl;
              pred_seq[t+1] = 1;
            }
          }
        }
      }

      if (entered_rollout && ((pred_seq[t+1] <= 0) || (pred_seq[t+1] > sequence_k))) {
        cerr << "internal error (bug): did not find actual predicted path at " << t << "; defaulting to 1" << endl;
        pred_seq[t] = 1;
      }

      // generate the training example
      float min_loss = hcache[0].loss;
      for (size_t i=1; i < sequence_k; i++)
        if (hcache[i].alive && (hcache[i].loss < min_loss))
          min_loss = hcache[i].loss;

      loss_vector.erase();
      for (size_t i=0; i<sequence_k; i++) {
        if (hcache[i].alive) {
          size_t lab  = hcache[i].original_label;
          size_t cost = hcache[i].loss - min_loss;
          CSOAA::wclass temp  = { cost, lab+1, 0. };
          push(loss_vector, temp);
        }
      }
      generate_training_example(all, ec_seq[t], current_history, loss_vector);

      // update state
      append_history(current_history, pred_seq[t]);

      if ((!entered_rollout) && (t < n-1)) {
        pred_seq[t+1] = predict(all, ec_seq[t+1], current_history, policy_seq[t+1], true_labels[t+1]->label);
      }
    }
  }

  void run_train_beam(vw&all)
  {
    run_train(all);
    return;
    size_t n = ec_seq.index();
    size_t sz = sequence_k + sequence_beam;
    OAA::mc_label* old_label;

    clear_beam(all, beam, sz);

    // create initial "old" beam
    clear_beam(all, beam_backup, sequence_beam);
    beam_backup[0].alive = true;

    for (size_t t=0; t<n; t++) {
      // we're making examples at position t

      // we're going to have sequence_k many roll-outs for the TOP
      // sequence_beam items in the beam.  initialize the cache.
      for (size_t k=0; k<sequence_beam; k++) {
        if (!beam_backup[k].alive)
          for (size_t i=0; i<sequence_k; i++)
            hcache[i * sequence_beam + k].alive = false;
        else 
          for (size_t i=0; i<sequence_k; i++) {
            size_t id = i * sequence_beam + k;
            hcache[id].predictions = all_histories[id];
            copy_history_item(all, &hcache[id], beam_backup[k], true, false);
            hcache[id].loss = true_labels[t]->weight * (float)((i+1) != true_labels[t]->label);
            hcache[id].original_label = i;
            hcache[id].alive = true;
            hcache[id].same = false;
            append_history_item(hcache[id], i+1);
          }
      }

      // it's possible that we can already kill some of these; do so
      sort_and_mark_equality(hcache, sequence_beam*sequence_k);

      //clog << "initialize hcache:" << endl;
      //print_hcache();

      size_t end_pos = (n < t+1+sequence_rollout) ? n : (t+1+sequence_rollout);
      float gamma = 1.;
      for (size_t t2=t+1; t2<end_pos; t2++) {
        old_label = (OAA::mc_label*)ec_seq[t2]->ld;
        gamma *= sequence_gamma;

        // TODO: optimize shared history

        // for each HYPOTHESIS, we want to do a single-step BEAM rollout ... we can do all of them at once
        for (size_t i=0; i<sequence_k; i++) {
          // set it up like this is our only example
          //clog << "t=" << t << " t2=" << t2 << " i=" << i << endl;
          //        for (size_t k=0; k<sequence_beam; k++) {
          //          size_t id = i * sequence_beam + k;
          //          copy_history_item(&beam[k], hcache[id], true, false);
          //clog << "copy beam[" << k << "] <- hcache[" << id << "]" << endl;
          //        }
          //clog << "before step:" << endl; print_beam(t2+1);
          // make step
          clear_beam(all, beam, sz);
          size_t idx = 0;
          for (size_t k=0; k<sequence_beam; k++) {
            size_t id = i * sequence_beam + k;
            //if (! beam[k].alive) break;
            predict(all, ec_seq[t2], hcache[id].predictions, policy_seq[t2], true_labels[t2]->label);
            //simple_print_costs((CSOAA::label*)ec_seq[t2]->ld);
            take_beam_step(((CSOAA::label*)ec_seq[t2]->ld)->costs, t2, k, &idx);
            ec_seq[t2]->ld = old_label;
            finalize_beam(&idx);
            //clog << "after step " << k << ":" << endl; print_beam(t2+1);
          }
          //clog << "after finalize:" << endl; print_beam(t2+1);
          // now, the top K elements of beam contain our next positions, which we just move back into hcache
          for (size_t k=0; k<sequence_beam; k++) {
            size_t id = k * sequence_k + i;
            copy_history_item(all, &hcache[id], beam[k], true, false);
            //clog << "copy hcache[" << id << "] <- beam[" << k << "]" << endl;
            //hcache[id].loss += gamma * true_labels[t2]->weight * (float)(last_prediction(hcache[id].predictions) != true_labels[t2]->label);
          }
          //clog << "new hcache:" << endl; print_hcache();
        }
      }

      // generate the training examples
      float min_loss = hcache[0].loss;
      for (size_t id=1; id < sequence_k * sequence_beam; id++)  // TODO: should this be only over beam?
        if (hcache[id].alive && (hcache[id].loss < min_loss))
          min_loss = hcache[id].loss;
      min_loss = 0;

      for (size_t k=0; k<sequence_beam; k++) {
        // restore the beam
        copy_history_item(all, &beam[k], beam_backup[k], true, true);

        // create the example
        loss_vector.erase();
        for (size_t i=0; i<sequence_k; i++) {
          size_t id = k * sequence_k + i;
          if (hcache[id].alive) {
            size_t lab  = hcache[id].original_label % sequence_k;
            size_t cost = hcache[id].loss - min_loss;
            CSOAA::wclass temp  = { cost, lab+1, 0. };
            push(loss_vector, temp);
          }
        }
        //clog << "generate_training_example based on beam[" << k << "].predictions = <";
        //for (size_t tt=0; tt<hinfo.length; tt++) { clog << " " << beam[k].predictions[tt]; }
        //clog << " >" << endl;
        generate_training_example(all, ec_seq[t], beam[k].predictions, loss_vector);
      }

      // take a step
      //clog << "before final step for iteration:" << endl;
      //print_beam(t+1);
      size_t idx = sequence_beam;
      for (size_t k=0; k<sequence_beam; k++) {
        if (! beam[k].alive) break;
        predict(all, ec_seq[t], beam[k].predictions, policy_seq[t], true_labels[t]->label);
        take_beam_step(((CSOAA::label*)ec_seq[t]->ld)->costs, t, k, &idx);
      }
      //clog << "before finalize step for iteration idx=" << idx << ":" << endl;
      //print_beam(t+1);
      finalize_beam(&idx);
      //clog << "final step for iteration:" << endl;
      //print_beam(t+1);
    }
  }

  void do_actual_learning(vw&all)
  {
    if (ec_seq.index() <= 0) return; // nothing to do

    bool any_train = false;
    bool any_test  = false;

    for (example **ec = ec_seq.begin; ec != ec_seq.end; ec++)
      if (CSOAA_LDF::example_is_test(*ec)) { any_test = true; }
      else { any_train = true; }

    if (any_train && any_test)
      cerr << "warning: mix of train and test data in sequence prediction at " << ec_seq[0]->example_counter << "; treating as test" << endl;

    run_test_common_init();
    if (sequence_beam > 1 || DEBUG_FORCE_BEAM_ONE) run_test_beam(all);
    else                                           run_test(all);
    run_test_common_final(all, any_test);

    if (! any_test && all.training) {
      run_train_common_init(all);
      if (sequence_beam > 1 || DEBUG_FORCE_BEAM_ONE) run_train_beam(all);
      else                                           run_train(all);
      run_train_common_final();
    }
  }
 


  /********************************************************************************************
   *** MAIN ALGORITHM
   ********************************************************************************************/


  void parse_flags(vw&all, std::vector<std::string>&opts, po::variables_map& vm, void (*base_l)(vw&,example*), void (*base_f)(vw&))
  {
    po::options_description desc("Sequence options");
    desc.add_options()
      ("sequence_history", po::value<size_t>(), "Prediction history length for sequences")
      ("sequence_bigrams", "enable bigrams on prediction history")
      ("sequence_features", po::value<size_t>(), "create history predictions x features")
      ("sequence_bigram_features", "enable history bigrams for sequence_features")
      ("sequence_rollout", po::value<size_t>(), "maximum rollout length")
      ("sequence_passes_per_policy", po::value<size_t>(), "maximum number of datapasses per policy")
      ("sequence_beta", po::value<float>(), "interpolation rate for policies")
      ("sequence_gamma", po::value<float>(), "discount rate for policies")
      ("sequence_max_length", po::value<size_t>(), "maximum length of sequences (default 256)")
      ("sequence_transition_file", po::value<string>(), "read valid transitions from file (default all valid)")
      ("sequence_allow_current_policy", "allow sequence labeling to use the current policy")
      ("sequence_beam", po::value<size_t>(), "set the beam size for sequence prediction (default: 1 == greedy)");

    po::parsed_options parsed = po::command_line_parser(opts).
      style(po::command_line_style::default_style ^ po::command_line_style::allow_guessing).
      options(desc).allow_unregistered().run();
    opts = po::collect_unrecognized(parsed.options, po::include_positional);
    po::store(parsed, vm);
    po::notify(vm);

    base_learner = base_l;
    base_finish = base_f;
    *(all.lp)=OAA::mc_label_parser;

    sequence_k = vm["sequence"].as<size_t>();

    if (vm.count("sequence_bigrams"))
      hinfo.bigrams = true;
    if (vm.count("sequence_bigram_features"))
      hinfo.bigram_features = true;
    if (vm.count("sequence_allow_current_policy"))
      sequence_allow_current_policy = true;

    if (vm.count("sequence_history"))
      hinfo.length = vm["sequence_history"].as<size_t>();
    if (vm.count("sequence_features"))
      hinfo.features = vm["sequence_features"].as<size_t>();
    if (vm.count("sequence_rollout"))
      sequence_rollout = vm["sequence_rollout"].as<size_t>();
    if (vm.count("sequence_passes_per_policy"))
      sequence_passes_per_policy = vm["sequence_passes_per_policy"].as<size_t>();
    if (vm.count("sequence_beta"))
      sequence_beta = vm["sequence_beta"].as<float>();
    if (vm.count("sequence_gamma"))
      sequence_beta = vm["sequence_gamma"].as<float>();

    if (sequence_beta <= 0) {
      sequence_beta = 0.5;
      cerr << "warning: sequence_beta set to a value <= 0; resetting to 0.5" << endl;
    }

    if (vm.count("sequence_transition_file")) {
      all_transitions_allowed = false;
      read_transition_file(vm["sequence_transition_file"].as<string>().c_str());
    } else
      all_transitions_allowed = true;

    if (vm.count("sequence_beam")) {
      sequence_beam = vm["sequence_beam"].as<size_t>();
      if (sequence_beam < 1) {
        cerr << "cannot have --sequence_beam < 1; resetting to 1" << endl;
        sequence_beam = 1;
      }
      if (DEBUG_FORCE_BEAM_ONE || sequence_beam > 1)
        initialize_beam(all);
    }

    if (!all_transitions_allowed && (hinfo.length == 0)) {
      cerr << "cannot have --sequence_transition_file and zero history length, setting history length to 1" << endl;
      hinfo.length = 1;
    }

    constant_pow_length = 1;
    for (size_t i=0; i < hinfo.length; i++)
      constant_pow_length *= quadratic_constant;

    total_number_of_policies = (int)ceil(((float)all.numpasses) / ((float)sequence_passes_per_policy));
  }


  void finish(vw&all)
  {
    free_required_memory(all);
    base_finish(all);
  }

  void learn(vw& all, example *ec) {
    if (ec_seq.index() >= all.p->ring_size - 2) { // give some wiggle room
      cerr << "warning: length of sequence at " << ec->example_counter << " exceeds ring size; breaking apart" << endl;
      do_actual_learning(all);
      clear_seq(all);
    }

    if (CSOAA_LDF::example_is_newline(ec)) {
      do_actual_learning(all);
      clear_seq(all);
      CSOAA_LDF::global_print_newline(all);
      free_example(all, ec);
    } else {
      read_example_this_loop++;
      read_example_last_id = ec->example_counter;
      if (ec->pass != read_example_last_pass) {
        read_example_last_pass = ec->pass;
        passes_since_new_policy++;
        if (passes_since_new_policy >= sequence_passes_per_policy) {
          passes_since_new_policy = 0;
          current_policy++;
          if (current_policy > total_number_of_policies) {
            cerr << "internal error (bug): too many policies; not advancing" << endl;
            current_policy = total_number_of_policies;
          }
        }
      }
      if (((OAA::mc_label*)ec->ld)->label > sequence_k) {
        if (!warned_about_class_overage) {
          cerr << "warning: specified " << sequence_k << " classes, but found class " << ((OAA::mc_label*)ec->ld)->label << "; replacing with " << sequence_k << endl;
          warned_about_class_overage = true;
        }
        ((OAA::mc_label*)ec->ld)->label = sequence_k;
      }

<<<<<<< HEAD
      push(ec_seq, ec);
    }
  }
=======
  if (cur_ec != NULL)
    free_example(all, cur_ec);
}
>>>>>>> e9cee58c

  void drive(void* in)
  {
    vw* all = (vw*)in;
    const char * header_fmt = "%-10s %-10s %8s %15s %24s %22s %8s %5s %5s %15s %15s\n";

    fprintf(stderr, header_fmt, "average", "since", "sequence", "example",   "current label", "current predicted",  "current",  "cur", "cur", "predic.", "examples");
    fprintf(stderr, header_fmt,    "loss",  "last",  "counter",  "weight", "sequence prefix",   "sequence prefix", "features", "pass", "pol",    "made",   "gener.");
    cerr.precision(5);

    allocate_required_memory(*all);

    example* ec = NULL;
    read_example_this_loop = 0;
    while (true) {
      if ((ec = get_example(all->p)) != NULL) { // semiblocking operation
        learn(*all, ec);
      } else if (parser_done(all->p)) {
        do_actual_learning(*all);
        finish(*all);
        return;
      }
    }
  }
<<<<<<< HEAD
=======
  
  free_required_memory();
  all->finish(all);
}
>>>>>>> e9cee58c

}<|MERGE_RESOLUTION|>--- conflicted
+++ resolved
@@ -611,8 +611,8 @@
    ********************************************************************************************/
 
 
-  void (*base_learner)(vw&,example*) = NULL;
-  void (*base_finish)(vw&) = NULL;
+  void (*base_learner)(void*,example*) = NULL;
+  void (*base_finish)(void*) = NULL;
 
 
   void generate_training_example(vw&all, example *ec, history h, v_array<CSOAA::wclass>costs)
@@ -625,7 +625,7 @@
     if (PRINT_DEBUG_INFO) {clog << "before train: costs = ["; for (CSOAA::wclass*c=costs.begin; c!=costs.end; c++) clog << " " << c->weight_index << ":" << c->x; clog << " ]\t"; simple_print_example_features(all,ec);}
     ec->ld = (void*)&ld;
     total_examples_generated++;
-    base_learner(all, ec);
+    base_learner(&all, ec);
     if (PRINT_DEBUG_INFO) {clog << " after train: costs = ["; for (CSOAA::wclass*c=costs.begin; c!=costs.end; c++) clog << " " << c->weight_index << ":" << c->x << "::" << c->partial_prediction; clog << " ]\t"; simple_print_example_features(all,ec);}
 
     SearnUtil::remove_history_from_example(all, &hinfo, ec);
@@ -660,7 +660,7 @@
 
       if (PRINT_DEBUG_INFO) {clog << "before test: "; simple_print_example_features(all, ec);clog << "costs = "; simple_print_costs((CSOAA::label*)ec->ld); }
       total_predictions_made++;
-      base_learner(all, ec);
+      base_learner(&all, ec);
       yhat = (size_t)(*(OAA::prediction_t*)&(ec->final_prediction));
       if (PRINT_DEBUG_INFO) {clog << " after test: " << yhat << ", pp=" << ec->partial_prediction << endl;clog << "costs = "; simple_print_costs((CSOAA::label*)ec->ld); }
 
@@ -674,7 +674,6 @@
     return yhat;
   }
 
-<<<<<<< HEAD
   bool warned_about_class_overage = false;
 
   void take_beam_step(v_array<CSOAA::wclass> costs, size_t t, size_t k, size_t *idx)
@@ -692,45 +691,6 @@
       beam[*idx].total_predictions[t] = yhat;
       (*idx)++;
     }
-=======
-void (*base_learner)(void*, example*) = NULL;
-  void (*base_finish)(void*) = NULL;
-
-void dummy_learn(void*,example*){ cerr << "bad idea!" << endl;}
-void drive_sequence(void* in);
-
-void parse_sequence_args(vw& all, po::variables_map& vm)
-{
-  base_learner = all.learn;
-  all.learn = dummy_learn;
-  *(all.lp)=OAA::mc_label_parser;
-  all.driver = drive_sequence;
-  sequence_k = vm["sequence"].as<size_t>();
-
-  if (vm.count("sequence_bigrams"))
-    sequence_bigrams = true;
-  if (vm.count("sequence_bigram_features"))
-    sequence_bigrams = true;
-  if (vm.count("sequence_allow_current_policy"))
-    sequence_allow_current_policy = true;
-
-  if (vm.count("sequence_history"))
-    sequence_history = vm["sequence_history"].as<size_t>();
-  if (vm.count("sequence_features"))
-    sequence_features = vm["sequence_features"].as<size_t>();
-  if (vm.count("sequence_rollout"))
-    sequence_rollout = vm["sequence_rollout"].as<size_t>();
-  if (vm.count("sequence_passes_per_policy"))
-    sequence_passes_per_policy = vm["sequence_passes_per_policy"].as<size_t>();
-  if (vm.count("sequence_beta"))
-    sequence_beta = vm["sequence_beta"].as<float>();
-  if (vm.count("sequence_gamma"))
-    sequence_beta = vm["sequence_gamma"].as<float>();
-
-  if (sequence_beta <= 0) {
-    sequence_beta = 0.5;
-    cerr << "warning: sequence_beta set to a value <= 0; resetting to 0.5" << endl;
->>>>>>> e9cee58c
   }
 
   void finalize_beam(size_t *idx)
@@ -781,7 +741,6 @@
     for (size_t t=0; t<n; t++) {
       old_label = (OAA::mc_label*)ec_seq[t]->ld;
 
-<<<<<<< HEAD
       size_t idx = 0;
       for (size_t k=0; k<sequence_beam; k++) {
         if (! beam_backup[k].alive) break;  // the rest are guaranteed to be dead
@@ -790,13 +749,6 @@
         ec_seq[t]->ld = old_label;
         finalize_beam(&idx);
       }
-=======
-  if (PRINT_DEBUG_INFO) {clog << "before train: costs = ["; for (feature*c=costs.begin; c!=costs.end; c++) clog << " " << c->weight_index << ":" << c->x; clog << " ]\t"; simple_print_example_features(all, ec);}
-  ec->ld = (void*)&ld;
-  total_examples_generated++;
-  base_learner(&all, ec);
-  if (PRINT_DEBUG_INFO) {clog << " after train: costs = ["; for (feature*c=costs.begin; c!=costs.end; c++) clog << " " << c->weight_index << ":" << c->x; clog << " ]\t"; simple_print_example_features(all, ec);}
->>>>>>> e9cee58c
 
       // copy top k to beam_backup
       if (t < n-1) {
@@ -818,16 +770,7 @@
   {
     OAA::mc_label* old_label;
 
-<<<<<<< HEAD
     if (PRINT_DEBUG_INFO) {clog << "-------------------------------------------------------------------" << endl;}
-=======
-    if (PRINT_DEBUG_INFO) {clog << "before test: "; simple_print_example_features(all, ec); clog << "costs = "; simple_print_costs((CSOAA::label*)ec->ld); }
-    total_predictions_made++;
-    base_learner(&all, ec);
-    yhat = (size_t)(*(OAA::prediction_t*)&(ec->final_prediction));
-    if (PRINT_DEBUG_INFO) {clog << " after test: " << yhat << endl;clog << "costs = "; simple_print_costs((CSOAA::label*)ec->ld); }
-    
->>>>>>> e9cee58c
 
     clear_history(current_history); current_history_hash = 0;
     for (size_t t=0; t<ec_seq.index(); t++) {
@@ -837,6 +780,7 @@
       ec_seq[t]->ld = old_label;
     }
   }
+
 
   void run_test_common_init()
   {
@@ -1202,7 +1146,78 @@
    ********************************************************************************************/
 
 
-  void parse_flags(vw&all, std::vector<std::string>&opts, po::variables_map& vm, void (*base_l)(vw&,example*), void (*base_f)(vw&))
+  void finish(void*in)
+  {
+    vw*all = (vw*)in;
+    free_required_memory(*all);
+    base_finish(in);
+  }
+
+  void learn(void*in, example *ec) {
+    vw*all = (vw*)in;
+    if (ec_seq.index() >= all->p->ring_size - 2) { // give some wiggle room
+      cerr << "warning: length of sequence at " << ec->example_counter << " exceeds ring size; breaking apart" << endl;
+      do_actual_learning(*all);
+      clear_seq(*all);
+    }
+
+    if (CSOAA_LDF::example_is_newline(ec)) {
+      do_actual_learning(*all);
+      clear_seq(*all);
+      CSOAA_LDF::global_print_newline(*all);
+      free_example(*all, ec);
+    } else {
+      read_example_this_loop++;
+      read_example_last_id = ec->example_counter;
+      if (ec->pass != read_example_last_pass) {
+        read_example_last_pass = ec->pass;
+        passes_since_new_policy++;
+        if (passes_since_new_policy >= sequence_passes_per_policy) {
+          passes_since_new_policy = 0;
+          current_policy++;
+          if (current_policy > total_number_of_policies) {
+            cerr << "internal error (bug): too many policies; not advancing" << endl;
+            current_policy = total_number_of_policies;
+          }
+        }
+      }
+      if (((OAA::mc_label*)ec->ld)->label > sequence_k) {
+        if (!warned_about_class_overage) {
+          cerr << "warning: specified " << sequence_k << " classes, but found class " << ((OAA::mc_label*)ec->ld)->label << "; replacing with " << sequence_k << endl;
+          warned_about_class_overage = true;
+        }
+        ((OAA::mc_label*)ec->ld)->label = sequence_k;
+      }
+
+      push(ec_seq, ec);
+    }
+  }
+
+  void drive(void* in)
+  {
+    vw* all = (vw*)in;
+    const char * header_fmt = "%-10s %-10s %8s %15s %24s %22s %8s %5s %5s %15s %15s\n";
+
+    fprintf(stderr, header_fmt, "average", "since", "sequence", "example",   "current label", "current predicted",  "current",  "cur", "cur", "predic.", "examples");
+    fprintf(stderr, header_fmt,    "loss",  "last",  "counter",  "weight", "sequence prefix",   "sequence prefix", "features", "pass", "pol",    "made",   "gener.");
+    cerr.precision(5);
+
+    allocate_required_memory(*all);
+
+    example* ec = NULL;
+    read_example_this_loop = 0;
+    while (true) {
+      if ((ec = get_example(all->p)) != NULL) { // semiblocking operation
+        learn(all, ec);
+      } else if (parser_done(all->p)) {
+        do_actual_learning(*all);
+        finish(all);
+        return;
+      }
+    }
+  }
+
+  void parse_flags(vw&all, std::vector<std::string>&opts, po::variables_map& vm)
   {
     po::options_description desc("Sequence options");
     desc.add_options()
@@ -1226,9 +1241,14 @@
     po::store(parsed, vm);
     po::notify(vm);
 
-    base_learner = base_l;
-    base_finish = base_f;
+    all.driver = drive;
+    base_learner = all.learn;
+    all.learn = learn;
+    base_finish = all.finish;
+    all.finish = finish;
     *(all.lp)=OAA::mc_label_parser;
+
+    all.sequence = true;
 
     sequence_k = vm["sequence"].as<size_t>();
 
@@ -1286,86 +1306,8 @@
   }
 
 
-  void finish(vw&all)
-  {
-    free_required_memory(all);
-    base_finish(all);
-  }
-
-  void learn(vw& all, example *ec) {
-    if (ec_seq.index() >= all.p->ring_size - 2) { // give some wiggle room
-      cerr << "warning: length of sequence at " << ec->example_counter << " exceeds ring size; breaking apart" << endl;
-      do_actual_learning(all);
-      clear_seq(all);
-    }
-
-    if (CSOAA_LDF::example_is_newline(ec)) {
-      do_actual_learning(all);
-      clear_seq(all);
-      CSOAA_LDF::global_print_newline(all);
-      free_example(all, ec);
-    } else {
-      read_example_this_loop++;
-      read_example_last_id = ec->example_counter;
-      if (ec->pass != read_example_last_pass) {
-        read_example_last_pass = ec->pass;
-        passes_since_new_policy++;
-        if (passes_since_new_policy >= sequence_passes_per_policy) {
-          passes_since_new_policy = 0;
-          current_policy++;
-          if (current_policy > total_number_of_policies) {
-            cerr << "internal error (bug): too many policies; not advancing" << endl;
-            current_policy = total_number_of_policies;
-          }
-        }
-      }
-      if (((OAA::mc_label*)ec->ld)->label > sequence_k) {
-        if (!warned_about_class_overage) {
-          cerr << "warning: specified " << sequence_k << " classes, but found class " << ((OAA::mc_label*)ec->ld)->label << "; replacing with " << sequence_k << endl;
-          warned_about_class_overage = true;
-        }
-        ((OAA::mc_label*)ec->ld)->label = sequence_k;
-      }
-
-<<<<<<< HEAD
-      push(ec_seq, ec);
-    }
-  }
-=======
-  if (cur_ec != NULL)
-    free_example(all, cur_ec);
 }
->>>>>>> e9cee58c
-
-  void drive(void* in)
-  {
-    vw* all = (vw*)in;
-    const char * header_fmt = "%-10s %-10s %8s %15s %24s %22s %8s %5s %5s %15s %15s\n";
-
-    fprintf(stderr, header_fmt, "average", "since", "sequence", "example",   "current label", "current predicted",  "current",  "cur", "cur", "predic.", "examples");
-    fprintf(stderr, header_fmt,    "loss",  "last",  "counter",  "weight", "sequence prefix",   "sequence prefix", "features", "pass", "pol",    "made",   "gener.");
-    cerr.precision(5);
-
-    allocate_required_memory(*all);
-
-    example* ec = NULL;
-    read_example_this_loop = 0;
-    while (true) {
-      if ((ec = get_example(all->p)) != NULL) { // semiblocking operation
-        learn(*all, ec);
-      } else if (parser_done(all->p)) {
-        do_actual_learning(*all);
-        finish(*all);
-        return;
-      }
-    }
-  }
-<<<<<<< HEAD
-=======
-  
-  free_required_memory();
-  all->finish(all);
-}
->>>>>>> e9cee58c
-
-}+
+/*
+TODO: position-based history features?
+*/