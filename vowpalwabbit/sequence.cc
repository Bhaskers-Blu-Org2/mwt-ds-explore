/*
This is an implementation of the Searn algorithm, specialized to
sequence labeling.  It is based on:

  @article{daume09searn,
    author =       {Hal {Daum\'e III} and John Langford and Daniel Marcu},
    title =        {Search-based Structured Prediction},
    year =         {2009},
    booktitle =    {Machine Learning Journal (MLJ)},
    abstract =     {
      We present Searn, an algorithm for integrating search and
      learning to solve complex structured prediction problems such
      as those that occur in natural language, speech, computational
      biology, and vision.  Searn is a meta-algorithm that transforms
      these complex problems into simple classification problems to which
      any binary classifier may be applied.  Unlike current algorithms for
      structured learning that require decomposition of both the loss
      function and the feature functions over the predicted structure,
      Searn is able to learn prediction functions for any loss
      function and any class of features.  Moreover, Searn comes
      with a strong, natural theoretical guarantee: good performance on the
      derived classification problems implies good performance on the
      structured prediction problem.
    },
    keywords = {sp nlp ml},
    url = {http://pub.hal3.name/#daume09searn}
  }

It was initially implemented by Hal Daume III, while visiting Yahoo!
Email questions/comments to me@hal3.name.
*/

#include <iostream>
#include <float.h>
#include <stdio.h>
#include <math.h>
// #include <sys/timeb.h>
#include "gd.h"
#include "io.h"
#include "sequence.h"
#include "parser.h"
#include "constant.h"
#include "oaa.h"
#include "csoaa.h"
#include "searn.h"

typedef uint32_t* history;  // histories have the most recent prediction at the END

struct history_item {
  history  predictions;
  uint32_t predictions_hash;
  float    loss;
  size_t   original_label;
  bool     same;
  bool     alive;  // false if this isn't a valid transition
  // the following are for beam search
  float    pred_score;
  history  total_predictions;
};

bool PRINT_DEBUG_INFO             = 0;
bool PRINT_UPDATE_EVERY_EXAMPLE   = 0 | PRINT_DEBUG_INFO;
bool OPTIMIZE_SHARED_HISTORIES    = 1;
bool DEBUG_FORCE_BEAM_ONE         = 0;

#define PRINT_LEN 21

// struct timeb t_start_global;

size_t sequence_rollout           = 256;
size_t sequence_passes_per_policy = 1;
float  sequence_beta              = 0.5;
size_t sequence_k                 = 2;
size_t sequence_gamma             = 1.;
bool   sequence_allow_current_policy = false;
size_t sequence_beam              = 1;

bool   all_transitions_allowed    = true;
bool** valid_transition           = NULL;

size_t current_policy             = 0;
size_t read_example_last_pass     = 0;
size_t total_number_of_policies   = 1;

size_t constant_pow_length = 0;

size_t total_predictions_made     = 0;
size_t total_examples_generated   = 0;

history       current_history     = NULL;
uint32_t      current_history_hash = 0;

SearnUtil::history_info hinfo;

v_array<example*> ec_seq        = v_array<example*>();
size_t*       pred_seq      = NULL;
int*          policy_seq    = NULL;
history*      all_histories = NULL;
history_item* hcache        = NULL;
v_array<OAA::mc_label*> true_labels = v_array<OAA::mc_label*>();
history_item* beam = NULL;
history_item* beam_backup = NULL;

CSOAA::label testall_costs = { v_array<CSOAA::wclass>() };
v_array<CSOAA::wclass> loss_vector  = v_array<CSOAA::wclass>();
v_array<CSOAA::label> transition_prediction_costs = v_array<CSOAA::label>();

using namespace std;

/********************************************************************************************
 *** GENERIC HELPER FUNCTIONS
 ********************************************************************************************/

void* calloc_or_die(size_t nmemb, size_t size)
{
  void* data = calloc(nmemb, size);
  if (data == NULL) {
    cerr << "internal error: memory allocation failed; dying!" << endl;
    exit(-1);
  }
  return data;
}

void read_transition_file(const char* filename)
{
  FILE *f = fopen(filename, "r");
  if (f == NULL) {
    cerr << "warning: could not read file " << filename << "; assuming all transitions are valid" << endl;
    return;
  }
  int rd;
  int n = fscanf(f, "%d", &rd);
  if (n == 0) {
    cerr << "warning: could not read transitions final; assuming all valid" << endl;
    all_transitions_allowed = true;
    fclose(f);
    return;
  }
  if (rd < (int)sequence_k) {
    cerr << "warning: number of classes in transition file (" << rd << ") is too small (need " << sequence_k << "); assuming all valid" << endl;
    all_transitions_allowed = true;
    fclose(f);
    return;
  }
  int file_k = rd;
  if (rd > (int)sequence_k) {
    cerr << "warning: number of classes in transition file (" << rd << ") is too big; reading a subset" << endl;
  }

  all_transitions_allowed = false;
  if (valid_transition == NULL) {
    valid_transition = (bool**)calloc_or_die(sizeof(bool*), sequence_k+1);
    for (size_t i=0; i<=sequence_k; i++)   // this is FROM, identified by line number; k+1 total lines for INITIAL transition
      valid_transition[i] = (bool*)calloc_or_die(sizeof(bool), sequence_k);
  }

  for (size_t i=0; i<=sequence_k; i++)
    for (size_t j=0; j<sequence_k; j++)
      valid_transition[i][j] = true;
  
  transition_prediction_costs.erase();
  for (int i=0; i<=file_k; i++)  {   // this is FROM, identified by line number; k+1 total lines for INITIAL transition
    v_array<CSOAA::wclass> this_costs = v_array<CSOAA::wclass>();
    for (int j=0; j<file_k; j++) {   // this is TO, identified by col number; k total columns
      n = fscanf(f, "%d", &rd);
      if (n == 0) {
        cerr << "warning: could not read transitions; assuming all remaining are valid after " << i << "," << (j+1) << endl;
        return;
      }
      if ((i <= (int)sequence_k) && (j < (int)sequence_k)) {
        valid_transition[i][j] = (rd > 0);
        if (valid_transition[i][j]) {
          CSOAA::wclass feat = { FLT_MAX, j+1, 0. };
          push(this_costs, feat);
        }
      }
    }
    if (i <= (int)sequence_k) {
      CSOAA::label label = { this_costs };
      push(transition_prediction_costs, label);
    }
  }
  fclose(f);
}



void allocate_required_memory(vw& all)
{
<<<<<<< HEAD
=======
  if (ec_seq == NULL) {
    ec_seq = (example**)calloc_or_die(all.p->ring_size, sizeof(example*));
    for (size_t i=0; i<all.p->ring_size; i++)
      ec_seq[i] = NULL;
  }

>>>>>>> a1bed754
  loss_vector.erase();

  if (pred_seq == NULL)
    pred_seq = (size_t*)calloc_or_die(all.p->ring_size, sizeof(size_t));

  if (policy_seq == NULL)
    policy_seq = (int*)calloc_or_die(all.p->ring_size, sizeof(int));

  if (all_histories == NULL) {
    all_histories = (history*)calloc_or_die(sequence_k * sequence_beam, sizeof(history));
    for (size_t i=0; i<sequence_k * sequence_beam; i++)
      all_histories[i] = (history)calloc_or_die(hinfo.length, sizeof(size_t));
  }

  if (hcache == NULL) {
    hcache = (history_item*)calloc_or_die(sequence_k * sequence_beam, sizeof(history_item));
    for (size_t i=0; i<sequence_k * sequence_beam; i++)
      hcache[i].total_predictions = (history)calloc_or_die(global.ring_size, sizeof(size_t));
  }

  if (current_history == NULL)
    current_history = (history)calloc_or_die(hinfo.length, sizeof(uint32_t));

  for (size_t i = 1; i <= all.sd->k; i++)
    {
      CSOAA::wclass cost = {FLT_MAX, i, 0.};
      push(testall_costs.costs, cost);
    }
}

void clear_seq()
{
  if (ec_seq.index() > 0) 
    for (example** ecc=ec_seq.begin; ecc!=ec_seq.end; ecc++) {
      free_example(*ecc);
    }
  ec_seq.erase();
}


void print_beam(size_t last_time)
{
  if (beam == NULL) return;
  size_t sz = sequence_beam + sequence_k;
  clog << "........................................................................................................" << endl;
  for (size_t k=0; k<sz; k++) {
    if (k < sequence_beam) clog << "*"; else clog << " ";
    clog << " " << k << "\tsc=" << beam[k].pred_score << "\t(l=" << beam[k].loss << ")\t" << (beam[k].alive ? "alive" : "dead") << "\t" << (beam[k].same ? "same" : "diff") << "\t<";

    for (size_t t=0; t<hinfo.length; t++) {
      clog << " " << beam[k].predictions[t];
    }

    clog << " >\t|";

    for (size_t t=0; t<last_time; t++) {
      clog << " " << beam[k].total_predictions[t];
    }

    clog << " |" << endl;
  }
}
    
void print_hcache()
{
  clog << "********************************************************************************************************" << endl;
  size_t sz = sequence_k * sequence_beam;
  size_t total_length = max(hinfo.features, hinfo.length);
  for (size_t k=0; k<sz; k++) {
    clog << "k=" <<k << "\tol=" << hcache[k].original_label << "\t(l=" << hcache[k].loss << ")\t" << (hcache[k].alive ? "alive" : "dead") << "\t" << (hcache[k].same ? "same" : "diff") << "\t<";

    for (size_t t=0; t<total_length; t++) {
      clog << " " << hcache[k].predictions[t];
    }

    clog << " >" << endl;
  }
}
    

void initialize_beam()
{
  if (beam != NULL) return;
  size_t sz = sequence_beam + sequence_k;
  beam = (history_item*)calloc_or_die(sz, sizeof(history_item));
  for (size_t k=0; k<sz; k++) {
    beam[k].predictions       = (history)calloc_or_die(hinfo.length, sizeof(uint32_t));
    beam[k].total_predictions = (history)calloc_or_die(global.ring_size, sizeof(uint32_t));
  }
  beam_backup = (history_item*)calloc_or_die(sequence_beam, sizeof(history_item));
  for (size_t k=0; k<sequence_beam; k++) {
    beam_backup[k].predictions       = (history)calloc_or_die(hinfo.length, sizeof(uint32_t));
    beam_backup[k].total_predictions = (history)calloc_or_die(global.ring_size, sizeof(uint32_t));
  }
}

void free_beam()
{
  size_t sz = sequence_beam + sequence_k;
  if (beam != NULL) {
    for (size_t k=0; k<sz; k++) {
      free(beam[k].predictions);
      free(beam[k].total_predictions);
    }
    free(beam);
    beam = NULL;

    for (size_t k=0; k<sequence_beam; k++) {
      free(beam_backup[k].predictions);
      free(beam_backup[k].total_predictions);
    }
    free(beam_backup);
    beam = NULL;
  }
}

void free_required_memory()
{
  clear_seq();
  if (ec_seq.begin != NULL)
    free(ec_seq.begin);

  if (DEBUG_FORCE_BEAM_ONE || sequence_beam > 1)
    for (size_t i=0; i<sequence_k * sequence_beam; i++)
      free(hcache[i].total_predictions);

  free(pred_seq);        pred_seq        = NULL;
  free(policy_seq);      policy_seq      = NULL;
  free(hcache);          hcache          = NULL;
  free(current_history); current_history = NULL;

  for (size_t i=0; i<sequence_k * sequence_beam; i++)
    free(all_histories[i]);

  if (!all_transitions_allowed) {
    for (size_t i=0; i<sequence_k+1; i++)
      free(valid_transition[i]);
    free(valid_transition);
    valid_transition = NULL;
  }

  free(all_histories);   all_histories   = NULL;

  true_labels.erase();
  free(true_labels.begin);

  if (testall_costs.costs.begin != NULL)
    free(testall_costs.costs.begin);

  free_beam();
}


/********************************************************************************************
 *** OUTPUTTING FUNCTIONS
 ********************************************************************************************/

void global_print_label(vw& all, example *ec, size_t label)
{
  for (size_t i=0; i<all.final_prediction_sink.index(); i++) {
    int f = all.final_prediction_sink[i];
    all.print(f, label, 0., ec->tag);
  }
}


void print_history(history h)
{
  clog << "[ ";
  for (size_t t=0; t<hinfo.length; t++)
    clog << h[t] << " ";
  clog << "]" << endl;
}

size_t read_example_this_loop  = 0;
size_t read_example_last_id    = 0;
size_t passes_since_new_policy = 0;

/*
void show_big_number(uintmax_t *out, char *out_c, uintmax_t in)
{
  if (in < 1000) {
    *out = in;
    *out_c = ' ';
  } else if (in < 1000000) {
    *out = in/1000;
    *out_c = 'k';
  } else if (in < 1000000000) {
    *out = in/1000000;
    *out_c = 'm';
  } else if (in < 1000000000000) {
    *out = in/1000000000;
    *out_c = 'g';
  } else if (in < 1000000000000000) {
    *out = in/1000000000000;
    *out_c = 'p';
  } else if (in < 1000000000000000000) {
    *out = in/1000000000000000;
    *out_c = 'e';
  } else {
    *out = (uintmax_t)in;
    *out_c = ' ';
  }
}
*/

<<<<<<< HEAD
void print_update(long unsigned int seq_num_features)
=======
void print_update(vw& all, bool wasKnown, long unsigned int seq_num_features)
>>>>>>> a1bed754
{
  if (!(all.sd->weighted_examples > all.sd->dump_interval && !all.quiet && !all.bfgs)) {
    if (!PRINT_UPDATE_EVERY_EXAMPLE) return;
  }

  char true_label[PRINT_LEN];
  char pred_label[PRINT_LEN];
  for (size_t i=0; i<PRINT_LEN-1; i++) {
    true_label[i] = ' ';
    pred_label[i] = ' ';
  }
  true_label[PRINT_LEN-1] = 0;
  pred_label[PRINT_LEN-1] = 0;

  int num_len = (int)ceil(log10f((float)sequence_k)+1);
  int pos = 0;
  int i = 0;
  int numspr = 0; int strlen;
  while (pos < PRINT_LEN-num_len-1) {
    if (true_labels.begin+i == true_labels.end) { break; }

    strlen = num_len - (int)ceil(log10f((float)true_labels[i]->label+1));
    numspr = sprintf(true_label+pos+strlen, "%d", true_labels[i]->label);
    true_label[pos+numspr+strlen] = ' ';

    strlen = num_len - (int)ceil(log10f((float)pred_seq[i]+1));
    numspr = sprintf(pred_label+pos+strlen, "%d", (int)pred_seq[i]);
    pred_label[pos+numspr+strlen] = ' ';

    pos += num_len + 1;
    i++;
  }

  /*long unsigned int pred_made, ex_gen;
  char pred_made_c, ex_gen_c;
  show_big_number(&pred_made, &pred_made_c, total_predictions_made);
  show_big_number(&ex_gen   , &ex_gen_c   , total_examples_generated); */

  //  timeb t_end_global;
  //  ftime(&t_end_global);
  //  int net_time = (int) (t_end_global.time - t_start_global.time);
<<<<<<< HEAD
  fprintf(stderr, "%-10.6f %-10.6f %8ld %15f   [%s] [%s] %8lu %5d %5d %15lu %15lu\n",
          global.sd->sum_loss/global.sd->weighted_examples,
          global.sd->sum_loss_since_last_dump / (global.sd->weighted_examples - global.sd->old_weighted_examples),
          (long int)global.sd->example_number,
          global.sd->weighted_examples,
=======
  fprintf(stderr, "%-10.6f %-10.6f %8ld %8.1f   [%s] [%s] %8lu %5d %5d %10lu %10lu\n",
          all.sd->sum_loss/all.sd->weighted_examples,
          all.sd->sum_loss_since_last_dump / (all.sd->weighted_examples - all.sd->old_weighted_examples),
          (long int)all.sd->example_number,
          all.sd->weighted_examples,
>>>>>>> a1bed754
          true_label,
          pred_label,
          seq_num_features,
          (int)read_example_last_pass,
          (int)current_policy,
          (long unsigned int)total_predictions_made,
          (long unsigned int)total_examples_generated);
  //          net_time);
     
  all.sd->sum_loss_since_last_dump = 0.0;
  all.sd->old_weighted_examples = all.sd->weighted_examples;
  all.sd->dump_interval *= 2;
}

void simple_print_example_features(vw& all, example *ec)
{
  for (size_t* i = ec->indices.begin; i != ec->indices.end; i++) 
    {
      feature* end = ec->atomics[*i].end;
      for (feature* f = ec->atomics[*i].begin; f!= end; f++) {
        cerr << "\t" << f->weight_index << ":" << f->x << ":" << all.reg.weight_vectors[f->weight_index & all.weight_mask];
      }
    }
  cerr << endl;
}

void simple_print_costs(CSOAA::label *c)
{
  for (CSOAA::wclass *f = c->costs.begin; f != c->costs.end; f++) {
    clog << "\t" << f->weight_index << ":" << f->x << "::" << f->partial_prediction;
  }
  clog << endl;
}

/********************************************************************************************
 *** HISTORY MANIPULATION
 ********************************************************************************************/

inline void append_history(history h, uint32_t p)
{
  for (size_t i=1; i<hinfo.length; i++)
    h[i-1] = h[i];
  if (hinfo.length > 0)
    h[hinfo.length-1] = (size_t)p;
}

void append_history_item(history_item hi, uint32_t p)
{
  if (hinfo.length > 0) {
    int old_val = hi.predictions[0];
    hi.predictions_hash -= old_val * constant_pow_length;
    hi.predictions_hash += p;
    hi.predictions_hash *= quadratic_constant;
    append_history(hi.predictions, p);
  }

  hi.same = 0;
}

void assign_append_history_item(history_item to, history_item from, uint32_t p)
{
  memcpy(to.predictions, from.predictions, hinfo.length * sizeof(size_t));
  to.predictions_hash = from.predictions_hash;
  append_history_item(to, p);
}    

inline size_t last_prediction(history h)
{
  return h[hinfo.length-1];
}

#define order_on(a,b) { if (a < b) return -1; else if (a > b) return 1; }

int order_history_item_by_score(const void* a, const void* b)  // put dead items at end, same items at end, otherwise top scoring items first
{
  history_item *ha = (history_item*)a;
  history_item *hb = (history_item*)b;
  order_on(hb->alive, ha->alive);
  order_on(ha->same , hb->same);
  order_on(ha->pred_score, hb->pred_score);
  return 0;
}

int order_history_item(const void* a, const void* b)  // put dead items at end, put higher-scoring items earlier
{
  history_item *ha = (history_item*)a;
  history_item *hb = (history_item*)b;
  order_on(hb->alive, ha->alive);
  order_on(ha->predictions_hash, hb->predictions_hash);
  if (hinfo.length > 0)
    for (size_t j=0; j<hinfo.length; j++) {
      size_t i = hinfo.length - 1 - j;
      order_on(ha->predictions[i], hb->predictions[i]);
    }
  return 0;
}

int order_history_item_total(const void* a, const void* b)  // put dead items at end, put higher-scoring items earlier
{
  history_item *ha = (history_item*)a;
  history_item *hb = (history_item*)b;
  order_on(hb->alive, ha->alive);
  order_on(ha->predictions_hash, hb->predictions_hash);
  if (hinfo.length > 0)
    for (size_t j=0; j<hinfo.length; j++) {
      size_t i = hinfo.length - 1 - j;
      order_on(ha->predictions[i], hb->predictions[i]);
    }
  order_on(ha->total_predictions, hb->total_predictions);
  return 0;
}

inline int cache_item_same_as_before(size_t i)
{
  return (i > 0) && (order_history_item(&hcache[i], &hcache[i-1]) == 0);
}


void sort_and_mark_equality(history_item* list, size_t len)
{
  qsort(list, len, sizeof(history_item), order_history_item);
  hcache[0].same = 0;
  for (size_t i=1; i<len; i++) {
    int order = order_history_item(&list[i], &list[i-1]);
    list[i].same = (order == 0);
  }
}

int hcache_all_equal_or_dead()
{
  if (!hcache[0].alive) return 1;
  for (size_t i=1; i<sequence_k * sequence_beam; i++) {
    if (!hcache[i].alive) return 1;
    if (!hcache[i].same)  return 0;
  }
  return 1;
}


inline void clear_history(history h)  // TODO: memset this
{
  for (size_t t=0; t<hinfo.length; t++)
    h[t] = 0;
}

<<<<<<< HEAD
inline void copy_history(history to, history from) // TODO: memcpy this
{
  for (size_t t=0; t<hinfo.length; t++)
    to[t] = from[t];
}

void copy_history_item(history_item *to, history_item from, bool copy_pred, bool copy_total)
{
  if (copy_pred) memcpy((*to).predictions, from.predictions, hinfo.length * sizeof(uint32_t));
  (*to).predictions_hash = from.predictions_hash;
  (*to).loss = from.loss;
  (*to).original_label = from.original_label;
  (*to).same = from.same;
  (*to).alive = from.alive;
  (*to).pred_score = from.pred_score;
  if (copy_total) memcpy((*to).total_predictions, from.total_predictions, global.ring_size * sizeof(size_t));
}

=======
/********************************************************************************************
 *** EXAMPLE MANIPULATION
 ********************************************************************************************/


string audit_feature_space("history");

void remove_history_from_example(vw& all, example* ec)
{
  if (ec->indices.index() == 0) {
    cerr << "internal error (bug): trying to remove history, but there are no namespaces!" << endl;
    return;
  }

  if (ec->indices.last() != history_namespace) {
    cerr << "internal error (bug): trying to remove history, but either it wasn't added, or something was added after and not removed!" << endl;
    return;
  }

  ec->num_features -= ec->atomics[history_namespace].index();
  ec->total_sum_feat_sq -= ec->sum_feat_sq[history_namespace];
  ec->sum_feat_sq[history_namespace] = 0;
  ec->atomics[history_namespace].erase();
  if (all.audit) {
    if (ec->audit_features[history_namespace].begin != ec->audit_features[history_namespace].end) {
      for (audit_data *f = ec->audit_features[history_namespace].begin; f != ec->audit_features[history_namespace].end; f++) {
        if (f->alloced) {
          free(f->space);
          free(f->feature);
          f->alloced = false;
        }
      }
    }

    ec->audit_features[history_namespace].erase();
  }
  ec->indices.decr();
}


void add_history_to_example(vw& all, example* ec, history h)
{
  size_t v0, v;

  for (size_t t=1; t<=sequence_history; t++) {
    v0 = (h[history_length-t] * quadratic_constant + t) * quadratic_constant + history_constant;

    // add the basic history features
    feature temp = {1., (uint32_t) ( (2*v0) & all.parse_mask )};
    push(ec->atomics[history_namespace], temp);

    if (all.audit) {
      audit_data a_feature = { NULL, NULL, (uint32_t)((2*v0) & all.parse_mask), 1., true };
      a_feature.space = (char*)calloc_or_die(audit_feature_space.length()+1, sizeof(char));
      strcpy(a_feature.space, audit_feature_space.c_str());

      a_feature.feature = (char*)calloc_or_die(5 + 2*max_string_length, sizeof(char));
      sprintf(a_feature.feature, "ug@%d=%d", (int)t, (int)h[history_length-t]);

      push(ec->audit_features[history_namespace], a_feature);
    }

    // add the bigram features
    if ((t > 1) && sequence_bigrams) {
      v0 = ((v0 - history_constant) * quadratic_constant + h[history_length-t+1]) * quadratic_constant + history_constant;

      feature temp = {1., (uint32_t) ( (2*v0) & all.parse_mask )};
      push(ec->atomics[history_namespace], temp);

      if (all.audit) {
        audit_data a_feature = { NULL, NULL, (uint32_t)((2*v0) & all.parse_mask), 1., true };
        a_feature.space = (char*)calloc_or_die(audit_feature_space.length()+1, sizeof(char));
        strcpy(a_feature.space, audit_feature_space.c_str());

        a_feature.feature = (char*)calloc_or_die(6 + 3*max_string_length, sizeof(char));
        sprintf(a_feature.feature, "bg@%d=%d-%d", (int)t-1, (int)h[history_length-t], (int)h[history_length-t+1]);

        push(ec->audit_features[history_namespace], a_feature);
      }

    }
  }

  string fstring;

  if (sequence_features > 0) {
    for (size_t* i = ec->indices.begin; i != ec->indices.end; i++) {
      int feature_index = 0;
      for (feature* f = ec->atomics[*i].begin; f != ec->atomics[*i].end; f++) {

        if (all.audit) {
          if (!ec->audit_features[*i].index() >= feature_index) {
            char buf[32];
            sprintf(buf, "{%d}", f->weight_index);
            fstring = string(buf);
          } else 
            fstring = string(ec->audit_features[*i][feature_index].feature);
          feature_index++;
        }

        v = f->weight_index + history_constant;

        for (size_t t=1; t<=sequence_features; t++) {
          v0 = (h[history_length-t] * quadratic_constant + t) * quadratic_constant;
          
          // add the history/feature pair
          feature temp = {1., (uint32_t) ( (2*(v0 + v)) & all.parse_mask )};
          push(ec->atomics[history_namespace], temp);

          if (all.audit) {
            audit_data a_feature = { NULL, NULL, (uint32_t)((2*(v+v0)) & all.parse_mask), 1., true };
            a_feature.space = (char*)calloc_or_die(audit_feature_space.length()+1, sizeof(char));
            strcpy(a_feature.space, audit_feature_space.c_str());

            a_feature.feature = (char*)calloc_or_die(8 + 2*max_string_length + fstring.length(), sizeof(char));
            sprintf(a_feature.feature, "ug+f@%d=%d=%s", (int)t, (int)h[history_length-t], fstring.c_str());

            push(ec->audit_features[history_namespace], a_feature);
          }


          // add the bigram
          if ((t > 0) && sequence_bigram_features) {
            v0 = (v0 + h[history_length-t+1]) * quadratic_constant;

            feature temp = {1., (uint32_t) ( (2*(v + v0)) & all.parse_mask )};
            push(ec->atomics[history_namespace], temp);

            if (all.audit) {
              audit_data a_feature = { NULL, NULL, (uint32_t)((2*(v+v0)) & all.parse_mask), 1., true };
              a_feature.space = (char*)calloc_or_die(audit_feature_space.length()+1, sizeof(char));
              strcpy(a_feature.space, audit_feature_space.c_str());

              a_feature.feature = (char*)calloc_or_die(9 + 3*max_string_length + fstring.length(), sizeof(char));
              sprintf(a_feature.feature, "bg+f@%d=%d-%d=%s", (int)t-1, (int)h[history_length-t], (int)h[history_length-t+1], fstring.c_str());

              push(ec->audit_features[history_namespace], a_feature);
            }

          }
        }
      }
    }
  }

  push(ec->indices, history_namespace);
  ec->sum_feat_sq[history_namespace] += ec->atomics[history_namespace].index();
  ec->total_sum_feat_sq += ec->sum_feat_sq[history_namespace];
  ec->num_features += ec->atomics[history_namespace].index();
}

void add_policy_offset(vw& all, example *ec, size_t policy)
{
  size_t amount = (policy * all.length() / sequence_k / total_number_of_policies) * all.stride;
  OAA::update_indicies(all, ec, amount);
}

void remove_policy_offset(vw& all, example *ec, size_t policy)
{
  size_t amount = (policy * all.length() / sequence_k / total_number_of_policies) * all.stride;
  OAA::update_indicies(all, ec, -amount);
}





>>>>>>> a1bed754
/********************************************************************************************
 *** EXAMPLE MANIPULATION
 ********************************************************************************************/

<<<<<<< HEAD
=======
void (*base_learner)(vw&, example*) = NULL;
  void (*base_finish)(vw&) = NULL;

void parse_sequence_args(vw& all, po::variables_map& vm, void (*base_l)(vw&, example*), void (*base_f)(vw&))
{
  base_learner = base_l;
  base_finish = base_f;
  *(all.lp)=OAA::mc_label_parser;
  sequence_k = vm["sequence"].as<size_t>();

  if (vm.count("sequence_bigrams"))
    sequence_bigrams = true;
  if (vm.count("sequence_bigram_features"))
    sequence_bigrams = true;
  if (vm.count("sequence_allow_current_policy"))
    sequence_allow_current_policy = true;

  if (vm.count("sequence_history"))
    sequence_history = vm["sequence_history"].as<size_t>();
  if (vm.count("sequence_features"))
    sequence_features = vm["sequence_features"].as<size_t>();
  if (vm.count("sequence_rollout"))
    sequence_rollout = vm["sequence_rollout"].as<size_t>();
  if (vm.count("sequence_passes_per_policy"))
    sequence_passes_per_policy = vm["sequence_passes_per_policy"].as<size_t>();
  if (vm.count("sequence_beta"))
    sequence_beta = vm["sequence_beta"].as<float>();
  if (vm.count("sequence_gamma"))
    sequence_beta = vm["sequence_gamma"].as<float>();

  if (sequence_beta <= 0) {
    sequence_beta = 0.5;
    cerr << "warning: sequence_beta set to a value <= 0; resetting to 0.5" << endl;
  }

  if (vm.count("sequence_training_transitions")) {
    sequence_training_transitions = true;
    all_transitions_allowed = false;
  }

  if (vm.count("sequence_transition_file")) {
    if (sequence_training_transitions)
      cerr << "cannot use both --sequence_training_transitions and --sequence_transition_file; ignoring file" << endl;
    else {
      all_transitions_allowed = false;
      read_transition_file(vm["sequence_transition_file"].as<string>().c_str());
    }
  }
  else
    all_transitions_allowed = true;
>>>>>>> a1bed754

void (*base_learner)(example*) = NULL;
void (*base_finish)() = NULL;

<<<<<<< HEAD

void generate_training_example(example *ec, history h, v_array<CSOAA::wclass>costs)
{
  CSOAA::label ld = { costs };

  SearnUtil::add_history_to_example(&hinfo, ec, h);
  SearnUtil::add_policy_offset(ec, sequence_k, total_number_of_policies, current_policy);

  if (PRINT_DEBUG_INFO) {clog << "before train: costs = ["; for (CSOAA::wclass*c=costs.begin; c!=costs.end; c++) clog << " " << c->weight_index << ":" << c->x; clog << " ]\t"; simple_print_example_features(ec);}
  ec->ld = (void*)&ld;
  total_examples_generated++;
  base_learner(ec);
  if (PRINT_DEBUG_INFO) {clog << " after train: costs = ["; for (CSOAA::wclass*c=costs.begin; c!=costs.end; c++) clog << " " << c->weight_index << ":" << c->x << "::" << c->partial_prediction; clog << " ]\t"; simple_print_example_features(ec);}

  SearnUtil::remove_history_from_example(ec);
  SearnUtil::remove_policy_offset(ec, sequence_k, total_number_of_policies, current_policy);
=======
  constant_pow_history_length = 1;
  for (size_t i=0; i < history_length; i++)
    constant_pow_history_length *= quadratic_constant;

  total_number_of_policies = (int)ceil(((float)all.numpasses) / ((float)sequence_passes_per_policy));

  max_string_length = max((int)(ceil( log10((float)history_length+1) )),
                          (int)(ceil( log10((float)sequence_k+1) ))) + 1;

}

void generate_training_example(vw& all, example *ec, history h, v_array<feature>costs)
{
  CSOAA::label ld = { costs };

  add_history_to_example(all, ec, h);
  add_policy_offset(all, ec, current_policy);

  if (PRINT_DEBUG_INFO) {clog << "before train: costs = ["; for (feature*c=costs.begin; c!=costs.end; c++) clog << " " << c->weight_index << ":" << c->x; clog << " ]\t"; simple_print_example_features(all, ec);}
  ec->ld = (void*)&ld;
  total_examples_generated++;
  base_learner(all, ec);
  if (PRINT_DEBUG_INFO) {clog << " after train: costs = ["; for (feature*c=costs.begin; c!=costs.end; c++) clog << " " << c->weight_index << ":" << c->x; clog << " ]\t"; simple_print_example_features(all, ec);}

  remove_history_from_example(all, ec);
  remove_policy_offset(all, ec, current_policy);
>>>>>>> a1bed754
}

size_t predict(vw& all, example *ec, history h, int policy, size_t truth)
{
  size_t yhat;
  if (policy == -1) { // this is the optimal policy!
    yhat = truth;
<<<<<<< HEAD
    if (DEBUG_FORCE_BEAM_ONE || sequence_beam > 1) {
      CSOAA::label *label = all_transitions_allowed ? &testall_costs : &transition_prediction_costs[last_prediction(h)];
      ec->ld = (void*)label;
      for (CSOAA::wclass *f = label->costs.begin; f != label->costs.end; f++)
        f->partial_prediction = (f->weight_index == truth) ? 0. : 1.;
    }
  } else {
    SearnUtil::add_history_to_example(&hinfo, ec, h);
    SearnUtil::add_policy_offset(ec, sequence_k, total_number_of_policies, policy);
=======
  else {
    add_history_to_example(all, ec, h);
    add_policy_offset(all, ec, policy);
>>>>>>> a1bed754

    ec->ld = all_transitions_allowed ? (void*)&testall_costs : (void*)&transition_prediction_costs[last_prediction(h)];

<<<<<<< HEAD
    if (PRINT_DEBUG_INFO) {clog << "before test: "; simple_print_example_features(ec);clog << "costs = "; simple_print_costs((CSOAA::label*)ec->ld); }
=======
    if (PRINT_DEBUG_INFO) {clog << "before test: "; simple_print_example_features(all, ec); clog << "costs = "; simple_print_costs((CSOAA::label*)ec->ld); }
>>>>>>> a1bed754
    total_predictions_made++;
    base_learner(all, ec);
    yhat = (size_t)(*(OAA::prediction_t*)&(ec->final_prediction));
    if (PRINT_DEBUG_INFO) {clog << " after test: " << yhat << ", pp=" << ec->partial_prediction << endl;clog << "costs = "; simple_print_costs((CSOAA::label*)ec->ld); }

<<<<<<< HEAD
    SearnUtil::remove_history_from_example(ec);
    SearnUtil::remove_policy_offset(ec, sequence_k, total_number_of_policies, policy);
=======
    remove_history_from_example(all, ec);
    remove_policy_offset(all, ec, policy);
>>>>>>> a1bed754
  }
  if ((yhat <= 0) || (yhat > sequence_k)) {
    clog << "internal error (bug): predict is returning an invalid class [" << yhat << "] -- replacing with 1" << endl;
    return 1;
  }
  return yhat;
}

bool warned_about_class_overage = false;
<<<<<<< HEAD
=======
bool got_null = false;

// safe_get_example(allow_past_eof)
// reads the next example and returns it.
//
// returns NULL if we don't get a real example (either got null or end of ring)
// returns example otherwise
example* safe_get_example(vw& all, int allow_past_eof) {
  got_null = false;
  if (read_example_this_loop == all.p->ring_size) {
    cerr << "warning: length of sequence at " << read_example_last_id << " exceeds ring size; breaking apart" << endl;
    return NULL;
  }
  example* ec = get_example(all.p);
  if (ec == NULL) {
    got_null = true;
    return NULL;
  }
>>>>>>> a1bed754

void take_beam_step(v_array<CSOAA::wclass> costs, size_t t, size_t k, size_t *idx)
{
  for (CSOAA::wclass *wc = costs.begin; wc != costs.end; wc++) {
    size_t yhat = wc->weight_index;
    
    memcpy(beam[*idx].total_predictions, beam_backup[k].total_predictions, t * sizeof(size_t));
    assign_append_history_item(beam[*idx], beam_backup[k], yhat);
    beam[*idx].loss = beam_backup[k].loss;
    beam[*idx].original_label = beam_backup[k].original_label;
    beam[*idx].same = false;
    beam[*idx].alive = true;
    beam[*idx].pred_score = beam_backup[k].pred_score + wc->partial_prediction;
    beam[*idx].total_predictions[t] = yhat;
    (*idx)++;
  }
}

void finalize_beam(size_t *idx)
{
  if (*idx <= 1) return;
  // now, sort so that we can find cases for merging
  sort_and_mark_equality(beam, *idx);

  // we only need to keep the top sequence_beam *alive* AND not(same) items
  // we can do this by re-sorting on score
  qsort(beam, *idx, sizeof(history_item), order_history_item_by_score);

  // just go through the remaining items and kill them
  (*idx) = sequence_beam;
  while (true) { // initially, *idx > 1
    if (beam[*idx-1].alive) break;
    (*idx) --;
    if (*idx == 0) break;
  }
}

void clear_beam(history_item* b, size_t sz)
{
  for (size_t k=0; k<sz; k++) {
    clear_history(b[k].predictions);
    b[k].predictions_hash = 0;
    b[k].loss = 0.;
    b[k].original_label = 0;
    b[k].same = false;
    b[k].alive = false;
    b[k].pred_score = 0.;
    memset(b[k].total_predictions, 0, global.ring_size * sizeof(size_t));
  }
}

<<<<<<< HEAD
void run_test_beam()
=======
void run_test(vw& all, example* ec)
>>>>>>> a1bed754
{
  size_t n = ec_seq.index();
  OAA::mc_label* old_label;
  size_t sz = sequence_beam + sequence_k;

  clear_beam(beam, sz);

<<<<<<< HEAD
  // create initial "old" beam
  clear_beam(beam_backup, sequence_beam);
  beam_backup[0].alive = true;
=======
    seq_num_features += ec->num_features;
    all.sd->weighted_examples += old_label->weight;
    all.sd->total_features += ec->num_features;
>>>>>>> a1bed754

  for (size_t t=0; t<n; t++) {
    old_label = (OAA::mc_label*)ec_seq[t]->ld;

    size_t idx = 0;
    for (size_t k=0; k<sequence_beam; k++) {
      if (! beam_backup[k].alive) break;  // the rest are guaranteed to be dead
      predict(ec_seq[t], beam_backup[k].predictions, policy_seq[t], -1);
      take_beam_step(((CSOAA::label*)ec_seq[t]->ld)->costs, t, k, &idx);
      ec_seq[t]->ld = old_label;
      finalize_beam(&idx);
    }

<<<<<<< HEAD
    // copy top k to beam_backup
    if (t < n-1) {
      for (size_t k=0; k<idx; k++)
        copy_history_item(&beam_backup[k], beam[k], true, true);
      for (size_t k=idx; k<sz; k++)
        beam[k].alive = false;
    }
    //clog << "test @ t=" << t << endl;
    //print_beam(t+1);
  }

  // the top scoring output should be in beam[0]
  for (size_t t=0; t<n; t++)
    pred_seq[t] = beam[0].total_predictions[t];
}

void run_test()
{
  OAA::mc_label* old_label;

  clear_history(current_history); current_history_hash = 0;
  for (size_t t=0; t<ec_seq.index(); t++) {
    old_label = (OAA::mc_label*)ec_seq[t]->ld;
    pred_seq[t] = predict(ec_seq[t], current_history, policy_seq[t], -1);
    append_history(current_history, pred_seq[t]);
    ec_seq[t]->ld = old_label;
=======
    yhat = predict(all, ec, current_history, policy, -1);
    global_print_label(all, ec, yhat);

    ec->ld = old_label;

    append_history(current_history, yhat);

    free_example(all.p, ec);
    ec = safe_get_example(all, 0);
  }
  if (ec != NULL) {
    free_example(all.p, ec);
    CSOAA_LDF::global_print_newline(all);
  }

  all.sd->example_number++;
  print_update(all, 0, seq_num_features);
}

void process_next_example_sequence(vw& all)
{
  int seq_num_features = 0;
  read_example_this_loop = 0;

  example *cur_ec = safe_get_example(all, 1);
  if (cur_ec == NULL)
    return;

  // skip initial newlines
  while (CSOAA_LDF::example_is_newline(cur_ec)) {
    CSOAA_LDF::global_print_newline(all);
    free_example(all.p, cur_ec);
    cur_ec = safe_get_example(all, 1);
    if (cur_ec == NULL)
      return;
  }

  if (CSOAA_LDF::example_is_test(cur_ec)) {
    run_test(all, cur_ec);
    return;
>>>>>>> a1bed754
  }
}

<<<<<<< HEAD
void run_test_common_init()
{
  for (size_t t=0; t<ec_seq.index(); t++)
    policy_seq[t] = (current_policy == 0) ? 0 : SearnUtil::random_policy(t, sequence_beta, sequence_allow_current_policy, current_policy, false);
}

void run_test_common_final(bool do_printing)
{
  size_t seq_num_features = 0;
  for (size_t t=0; t<ec_seq.index(); t++) {
    if (do_printing) global_print_label(ec_seq[t], pred_seq[t]);
    seq_num_features += ec_seq[t]->num_features;
=======
  // we know we're training
  size_t n = 0;
  int skip_this_one = 0;
  while ((cur_ec != NULL) && (! CSOAA_LDF::example_is_newline(cur_ec))) {
    if (CSOAA_LDF::example_is_test(cur_ec) && !skip_this_one) {
      cerr << "warning: mix of train and test data in sequence prediction at " << cur_ec->example_counter << "; skipping" << endl;
      skip_this_one = 1;
    }

    ec_seq[n] = cur_ec;
    n++;
    cur_ec = safe_get_example(all, 0);
  }

  if (skip_this_one) {
    for (size_t i=0; i<n; i++)
      free_example(all.p, ec_seq[n]);
    if (cur_ec != NULL)
      free_example(all.p, cur_ec);
    return;
>>>>>>> a1bed754
  }
  if (do_printing) print_update(seq_num_features);
}

// some edit
void run_train_common_init()
{
  size_t n = ec_seq.index();
  size_t seq_num_features = 0;
  true_labels.erase();
  for (size_t t=0; t<n; t++) {
    push(true_labels, (OAA::mc_label*)ec_seq[t]->ld);

<<<<<<< HEAD
    seq_num_features             += ec_seq[t]->num_features;
    global.sd->total_features    += ec_seq[t]->num_features;
    global.sd->weighted_examples += true_labels[t]->weight;

=======
    seq_num_features += ec_seq[t]->num_features;
    all.sd->weighted_examples += true_labels[t]->weight;
    all.sd->total_features += ec_seq[t]->num_features;

    // predict everything and accumulate loss
    pred_seq[t] = predict(all, ec_seq[t], current_history, policy_seq[t], -1);
    global_print_label(all, ec_seq[t], pred_seq[t]);
    append_history(current_history, pred_seq[t]);
>>>>>>> a1bed754
    if (pred_seq[t] != true_labels[t]->label) { // incorrect prediction
      all.sd->sum_loss += true_labels[t]->weight;
      all.sd->sum_loss_since_last_dump += true_labels[t]->weight;
    }

    // global_print_label(ec_seq[t], pred_seq[t]);

    // allow us to use the optimal policy for the future
    if (SearnUtil::random_policy(t, sequence_beta, sequence_allow_current_policy, current_policy, true) == -1)
      policy_seq[t] = -1;
  }
<<<<<<< HEAD
  global.sd->example_number++;
  print_update(seq_num_features);
}
=======
  CSOAA_LDF::global_print_newline(all);

  all.sd->example_number++;
  print_update(all, 1, seq_num_features);
>>>>>>> a1bed754

void run_train_common_final()
{
  for (size_t i=0; i<ec_seq.index(); i++)
    ec_seq[i]->ld = (void*)true_labels[i];
}


void run_train()
{
  size_t n = ec_seq.index();
  bool all_policies_optimal = true;
  for (size_t t=0; t<n; t++) {
    if (policy_seq[t] >= 0) all_policies_optimal = false;
    if (t == 0) {
      if (policy_seq[0] == -1)
        pred_seq[0] = true_labels[0]->label;
    } else {
      pred_seq[t] = -1;
    }
  }

  // start learning
  if (PRINT_DEBUG_INFO) {clog << "===================================================================" << endl;}
  clear_history(current_history); current_history_hash = 0;

  size_t last_new = -1;
  int prediction_matches_history = 0;

  for (size_t t=0; t<n; t++) {
    // we're making examples at position t
    for (size_t i=0; i<sequence_k; i++) {
      copy_history(all_histories[i], current_history);
      // NOTE: have to keep all_histories and hcache[i].predictions
      // seperate to avoid copy by value versus copy by pointer issues
      hcache[i].predictions = all_histories[i];
      hcache[i].predictions_hash = current_history_hash;
      hcache[i].loss = true_labels[t]->weight * (float)((i+1) != true_labels[t]->label);
      hcache[i].same = 0;
      hcache[i].alive = all_transitions_allowed || valid_transition[last_prediction(current_history)][i] || (i+1==pred_seq[t]);
      hcache[i].original_label = i;
      hcache[i].pred_score = 0.;
      //hcache[i].total_predictions = NULL;
      append_history_item(hcache[i], i+1);
    }

    size_t end_pos = (n < t+1+sequence_rollout) ? n : (t+1+sequence_rollout);

    // so we can break early, figure out when the position AFTER the LAST non-optimal policy
    // this is the position AFTER which we can stop
    if (all_policies_optimal)
      end_pos = t+1;
    else
      while (end_pos >= t+1) {
        if (policy_seq[end_pos-1] >= 0)
          break;
        end_pos--;
      }

    bool entered_rollout = false;
    float gamma = 1;
    for (size_t t2=t+1; t2<end_pos; t2++) {
      gamma *= sequence_gamma;
      if (OPTIMIZE_SHARED_HISTORIES) {
        sort_and_mark_equality(hcache, sequence_k);
        if (hcache_all_equal_or_dead())
          break;
      }
      entered_rollout = true;
      for (size_t i=0; i < sequence_k; i++) {
        if (!hcache[i].alive) { break; }  // we hit the dead rollouts!

        prediction_matches_history = 0;
        if (OPTIMIZE_SHARED_HISTORIES && hcache[i].same) {
          // copy from the previous cache
          if (last_new < 0) {
            cerr << "internal error (bug): sequence histories match, but no new items; skipping" << endl;
            goto NOT_REALLY_NEW;
          }

          prediction_matches_history  = (t2 == t+1) && (last_prediction(hcache[i].predictions) == pred_seq[t]);

          hcache[i].predictions       = hcache[last_new].predictions;
          hcache[i].predictions_hash  = hcache[last_new].predictions_hash;
          hcache[i].loss             += gamma * true_labels[t2]->weight * (float)(last_prediction(hcache[last_new].predictions) != true_labels[t2]->label);
        } else {
NOT_REALLY_NEW:
          // compute new
          last_new = i;

          prediction_matches_history = (t2 == t+1) && (last_prediction(hcache[i].predictions) == pred_seq[t]);

<<<<<<< HEAD
          /*
          clog << "predict @ " << t2 << " via " << t << " with hcache[" << i << "] := ";
            clog << "\tol=" << hcache[i].original_label << "\t(l=" << hcache[i].loss << ")\t" << (hcache[i].alive ? "alive" : "dead") << "\t" << (hcache[i].same ? "same" : "diff") << "\t<";
            for (size_t ttt=0; ttt<total_length; ttt++) { clog << " " << hcache[i].predictions[ttt]; }
            clog << " >" << endl;
          */

          size_t yhat = predict(ec_seq[t2], hcache[i].predictions, policy_seq[t2], true_labels[t2]->label);
=======
          size_t yhat = predict(all, ec_seq[t2], hcache[i].predictions, policy_seq[t2], true_labels[t2]->label);
>>>>>>> a1bed754
          append_history_item(hcache[i], yhat);
          hcache[i].loss += gamma * true_labels[t2]->weight * (float)(yhat != true_labels[t2]->label);
        }
        hcache[i].same = 0;

        if (prediction_matches_history) { // this is what we would have predicted
          pred_seq[t+1] = last_prediction(hcache[i].predictions);
          if ((pred_seq[t+1] <= 0) || (pred_seq[t+1] > sequence_k)) {
            cerr << "internal error (bug): last_prediction is returning an invalid prediction; replacing with 1" << endl;
            pred_seq[t+1] = 1;
          }
        }
      }
    }

    if (entered_rollout && ((pred_seq[t+1] <= 0) || (pred_seq[t+1] > sequence_k))) {
      cerr << "internal error (bug): did not find actual predicted path at " << t << "; defaulting to 1" << endl;
      pred_seq[t] = 1;
    }

    // generate the training example
    float min_loss = hcache[0].loss;
    for (size_t i=1; i < sequence_k; i++)
      if (hcache[i].alive && (hcache[i].loss < min_loss))
        min_loss = hcache[i].loss;

    loss_vector.erase();
    for (size_t i=0; i<sequence_k; i++) {
      if (hcache[i].alive) {
        size_t lab  = hcache[i].original_label;
        size_t cost = hcache[i].loss - min_loss;
        CSOAA::wclass temp  = { cost, lab+1, 0. };
        push(loss_vector, temp);
      }
    }
    generate_training_example(all, ec_seq[t], current_history, loss_vector);

    // update state
    append_history(current_history, pred_seq[t]);

    if ((!entered_rollout) && (t < n-1)) {
      pred_seq[t+1] = predict(all, ec_seq[t+1], current_history, policy_seq[t+1], true_labels[t+1]->label);
    }
  }
}

void run_train_beam()
{
  run_train();
  return;
  size_t n = ec_seq.index();
  size_t sz = sequence_k + sequence_beam;
  OAA::mc_label* old_label;

  clear_beam(beam, sz);

  // create initial "old" beam
  clear_beam(beam_backup, sequence_beam);
  beam_backup[0].alive = true;

  for (size_t t=0; t<n; t++) {
    // we're making examples at position t

    // we're going to have sequence_k many roll-outs for the TOP
    // sequence_beam items in the beam.  initialize the cache.
    for (size_t k=0; k<sequence_beam; k++) {
      if (!beam_backup[k].alive)
        for (size_t i=0; i<sequence_k; i++)
          hcache[i * sequence_beam + k].alive = false;
      else 
        for (size_t i=0; i<sequence_k; i++) {
          size_t id = i * sequence_beam + k;
          hcache[id].predictions = all_histories[id];
          copy_history_item(&hcache[id], beam_backup[k], true, false);
          hcache[id].loss = true_labels[t]->weight * (float)((i+1) != true_labels[t]->label);
          hcache[id].original_label = i;
          hcache[id].alive = true;
          hcache[id].same = false;
          append_history_item(hcache[id], i+1);
        }
    }

    // it's possible that we can already kill some of these; do so
    sort_and_mark_equality(hcache, sequence_beam*sequence_k);

    //clog << "initialize hcache:" << endl;
    //print_hcache();

<<<<<<< HEAD
    size_t end_pos = (n < t+1+sequence_rollout) ? n : (t+1+sequence_rollout);
    float gamma = 1.;
    for (size_t t2=t+1; t2<end_pos; t2++) {
      old_label = (OAA::mc_label*)ec_seq[t2]->ld;
      gamma *= sequence_gamma;

      // TODO: optimize shared history

      // for each HYPOTHESIS, we want to do a single-step BEAM rollout ... we can do all of them at once
      for (size_t i=0; i<sequence_k; i++) {
        // set it up like this is our only example
        //clog << "t=" << t << " t2=" << t2 << " i=" << i << endl;
        //        for (size_t k=0; k<sequence_beam; k++) {
          //          size_t id = i * sequence_beam + k;
          //          copy_history_item(&beam[k], hcache[id], true, false);
          //clog << "copy beam[" << k << "] <- hcache[" << id << "]" << endl;
          //        }
        //clog << "before step:" << endl; print_beam(t2+1);
        // make step
        clear_beam(beam, sz);
        size_t idx = 0;
        for (size_t k=0; k<sequence_beam; k++) {
          size_t id = i * sequence_beam + k;
          //if (! beam[k].alive) break;
          predict(ec_seq[t2], hcache[id].predictions, policy_seq[t2], true_labels[t2]->label);
          //simple_print_costs((CSOAA::label*)ec_seq[t2]->ld);
          take_beam_step(((CSOAA::label*)ec_seq[t2]->ld)->costs, t2, k, &idx);
          ec_seq[t2]->ld = old_label;
          finalize_beam(&idx);
          //clog << "after step " << k << ":" << endl; print_beam(t2+1);
        }
        //clog << "after finalize:" << endl; print_beam(t2+1);
        // now, the top K elements of beam contain our next positions, which we just move back into hcache
        for (size_t k=0; k<sequence_beam; k++) {
          size_t id = k * sequence_k + i;
          copy_history_item(&hcache[id], beam[k], true, false);
          //clog << "copy hcache[" << id << "] <- beam[" << k << "]" << endl;
          //hcache[id].loss += gamma * true_labels[t2]->weight * (float)(last_prediction(hcache[id].predictions) != true_labels[t2]->label);
        }
        //clog << "new hcache:" << endl; print_hcache();
      }
    }

    // generate the training examples
    float min_loss = hcache[0].loss;
    for (size_t id=1; id < sequence_k * sequence_beam; id++)  // TODO: should this be only over beam?
      if (hcache[id].alive && (hcache[id].loss < min_loss))
        min_loss = hcache[id].loss;
    min_loss = 0;

    for (size_t k=0; k<sequence_beam; k++) {
      // restore the beam
      copy_history_item(&beam[k], beam_backup[k], true, true);

      // create the example
      loss_vector.erase();
      for (size_t i=0; i<sequence_k; i++) {
        size_t id = k * sequence_k + i;
        if (hcache[id].alive) {
          size_t lab  = hcache[id].original_label % sequence_k;
          size_t cost = hcache[id].loss - min_loss;
          CSOAA::wclass temp  = { cost, lab+1, 0. };
          push(loss_vector, temp);
        }
      }
      //clog << "generate_training_example based on beam[" << k << "].predictions = <";
      //for (size_t tt=0; tt<hinfo.length; tt++) { clog << " " << beam[k].predictions[tt]; }
      //clog << " >" << endl;
      generate_training_example(ec_seq[t], beam[k].predictions, loss_vector);
    }

    // take a step
    //clog << "before final step for iteration:" << endl;
    //print_beam(t+1);
    size_t idx = sequence_beam;
    for (size_t k=0; k<sequence_beam; k++) {
      if (! beam[k].alive) break;
      predict(ec_seq[t], beam[k].predictions, policy_seq[t], true_labels[t]->label);
      take_beam_step(((CSOAA::label*)ec_seq[t]->ld)->costs, t, k, &idx);
    }
    //clog << "before finalize step for iteration idx=" << idx << ":" << endl;
    //print_beam(t+1);
    finalize_beam(&idx);
    //clog << "final step for iteration:" << endl;
    //print_beam(t+1);
  }
}

void do_actual_learning()
{
  if (ec_seq.index() <= 0) return; // nothing to do

  bool any_train = false;
  bool any_test  = false;

  for (example **ec = ec_seq.begin; ec != ec_seq.end; ec++)
    if (CSOAA_LDF::example_is_test(*ec)) { any_test = true; }
    else { any_train = true; }

  if (any_train && any_test)
    cerr << "warning: mix of train and test data in sequence prediction at " << ec_seq[0]->example_counter << "; treating as test" << endl;

  run_test_common_init();
  if (sequence_beam > 1 || DEBUG_FORCE_BEAM_ONE) run_test_beam();
  else                                           run_test();
  run_test_common_final(false);

  if (! any_test && global.training) {
    run_train_common_init();
    if (sequence_beam > 1 || DEBUG_FORCE_BEAM_ONE) run_train_beam();
    else                                           run_train();
    run_train_common_final();
  }
}
 


/********************************************************************************************
 *** MAIN ALGORITHM
 ********************************************************************************************/


void parse_sequence_args(po::variables_map& vm, void (*base_l)(example*), void (*base_f)())
{
  base_learner = base_l;
  base_finish = base_f;
  *(global.lp)=OAA::mc_label_parser;
  sequence_k = vm["sequence"].as<size_t>();

  if (vm.count("sequence_bigrams"))
    hinfo.bigrams = true;
  if (vm.count("sequence_bigram_features"))
    hinfo.bigram_features = true;
  if (vm.count("sequence_allow_current_policy"))
    sequence_allow_current_policy = true;

  if (vm.count("sequence_history"))
    hinfo.length = vm["sequence_history"].as<size_t>();
  if (vm.count("sequence_features"))
    hinfo.features = vm["sequence_features"].as<size_t>();
  if (vm.count("sequence_rollout"))
    sequence_rollout = vm["sequence_rollout"].as<size_t>();
  if (vm.count("sequence_passes_per_policy"))
    sequence_passes_per_policy = vm["sequence_passes_per_policy"].as<size_t>();
  if (vm.count("sequence_beta"))
    sequence_beta = vm["sequence_beta"].as<float>();
  if (vm.count("sequence_gamma"))
    sequence_beta = vm["sequence_gamma"].as<float>();

  if (sequence_beta <= 0) {
    sequence_beta = 0.5;
    cerr << "warning: sequence_beta set to a value <= 0; resetting to 0.5" << endl;
  }

  if (vm.count("sequence_transition_file")) {
    all_transitions_allowed = false;
    read_transition_file(vm["sequence_transition_file"].as<string>().c_str());
  } else
    all_transitions_allowed = true;

  if (vm.count("sequence_beam")) {
    sequence_beam = vm["sequence_beam"].as<size_t>();
    if (sequence_beam < 1) {
      cerr << "cannot have --sequence_beam < 1; resetting to 1" << endl;
      sequence_beam = 1;
    }
    if (DEBUG_FORCE_BEAM_ONE || sequence_beam > 1)
      initialize_beam();
  }

  //  if (!all_transitions_allowed && (hinfo.length == 0))
  //    hinfo.length = 1;

  constant_pow_length = 1;
  for (size_t i=0; i < hinfo.length; i++)
    constant_pow_length *= quadratic_constant;

  total_number_of_policies = (int)ceil(((float)global.numpasses) / ((float)sequence_passes_per_policy));
}


void finish()
{
  free_required_memory();
  base_finish();
}

void learn(example *ec) {
  if (ec_seq.index() >= global.ring_size - 2) { // give some wiggle room
    cerr << "warning: length of sequence at " << ec->example_counter << " exceeds ring size; breaking apart" << endl;
    do_actual_learning();
    clear_seq();
  }

  if (CSOAA_LDF::example_is_newline(ec)) {
    do_actual_learning();
    clear_seq();
    CSOAA_LDF::global_print_newline();
    free_example(ec);
  } else {
    read_example_this_loop++;
    read_example_last_id = ec->example_counter;
    if (ec->pass != read_example_last_pass) {
      read_example_last_pass = ec->pass;
      passes_since_new_policy++;
      if (passes_since_new_policy >= sequence_passes_per_policy) {
        passes_since_new_policy = 0;
        current_policy++;
        if (current_policy > total_number_of_policies) {
          cerr << "internal error (bug): too many policies; not advancing" << endl;
          current_policy = total_number_of_policies;
        }
      }
    }
    if (((OAA::mc_label*)ec->ld)->label > sequence_k) {
      if (!warned_about_class_overage) {
        cerr << "warning: specified " << sequence_k << " classes, but found class " << ((OAA::mc_label*)ec->ld)->label << "; replacing with " << sequence_k << endl;
        warned_about_class_overage = true;
      }
      ((OAA::mc_label*)ec->ld)->label = sequence_k;
    }

    push(ec_seq, ec);
  }
}

void drive_sequence()
{
  const char * header_fmt = "%-10s %-10s %8s %15s %24s %22s %8s %5s %5s %15s %15s\n";

  if (global.training) {
    fprintf(stderr, header_fmt,
            "average", "since", "sequence", "example",
            "current label", "current predicted", "current", "cur", "cur", "predic.", "examples");
    fprintf(stderr, header_fmt,
            "loss", "last", "counter", "weight", "sequence prefix", "sequence prefix", "features", "pass", "pol", "made", "gener.");
  }
=======
  for (size_t i=0; i<n; i++)
    free_example(all.p, ec_seq[i]);

  if (cur_ec != NULL)
    free_example(all.p, cur_ec);
}
 

void drive_sequence(void* in)
{
  vw* all = (vw*)in;
  const char * header_fmt = "%-10s %-10s %8s %8s %24s %22s %8s %5s %5s %10s %10s\n";
  fprintf(stderr, header_fmt,
          "average", "since", "sequence", "example",
          "current label", "current predicted", "current", "cur", "cur", "predic.", "examples");
  fprintf(stderr, header_fmt,
          "loss", "last", "counter", "weight", "sequence prefix", "sequence prefix", "features", "pass", "pol", "made", "gener.");
>>>>>>> a1bed754
  cerr.precision(5);

  allocate_required_memory(*all);

  example* ec = NULL;
  read_example_this_loop = 0;
  while (true) {
<<<<<<< HEAD
    if ((ec = get_example()) != NULL) { // semiblocking operation
      learn(ec);
    } else if (parser_done()) {
      do_actual_learning();
      finish();
      return;
    }
  }
}
=======
    process_next_example_sequence(*all);
    if (got_null && parser_done(all->p)) // we're done learning
      break;
  }
  
  free_required_memory();
  base_finish(*all);
}

/*
TODO: position-based history features?
*/
>>>>>>> a1bed754
<|MERGE_RESOLUTION|>--- conflicted
+++ resolved
@@ -92,7 +92,7 @@
 
 SearnUtil::history_info hinfo;
 
-v_array<example*> ec_seq        = v_array<example*>();
+v_array<example*> ec_seq    = v_array<example*>();
 size_t*       pred_seq      = NULL;
 int*          policy_seq    = NULL;
 history*      all_histories = NULL;
@@ -187,15 +187,6 @@
 
 void allocate_required_memory(vw& all)
 {
-<<<<<<< HEAD
-=======
-  if (ec_seq == NULL) {
-    ec_seq = (example**)calloc_or_die(all.p->ring_size, sizeof(example*));
-    for (size_t i=0; i<all.p->ring_size; i++)
-      ec_seq[i] = NULL;
-  }
-
->>>>>>> a1bed754
   loss_vector.erase();
 
   if (pred_seq == NULL)
@@ -213,7 +204,7 @@
   if (hcache == NULL) {
     hcache = (history_item*)calloc_or_die(sequence_k * sequence_beam, sizeof(history_item));
     for (size_t i=0; i<sequence_k * sequence_beam; i++)
-      hcache[i].total_predictions = (history)calloc_or_die(global.ring_size, sizeof(size_t));
+      hcache[i].total_predictions = (history)calloc_or_die(all.p->ring_size, sizeof(size_t));
   }
 
   if (current_history == NULL)
@@ -226,11 +217,11 @@
     }
 }
 
-void clear_seq()
+void clear_seq(vw&all)
 {
   if (ec_seq.index() > 0) 
     for (example** ecc=ec_seq.begin; ecc!=ec_seq.end; ecc++) {
-      free_example(*ecc);
+      free_example(all.p, *ecc);
     }
   ec_seq.erase();
 }
@@ -276,19 +267,19 @@
 }
     
 
-void initialize_beam()
+void initialize_beam(vw&all)
 {
   if (beam != NULL) return;
   size_t sz = sequence_beam + sequence_k;
   beam = (history_item*)calloc_or_die(sz, sizeof(history_item));
   for (size_t k=0; k<sz; k++) {
     beam[k].predictions       = (history)calloc_or_die(hinfo.length, sizeof(uint32_t));
-    beam[k].total_predictions = (history)calloc_or_die(global.ring_size, sizeof(uint32_t));
+    beam[k].total_predictions = (history)calloc_or_die(all.p->ring_size, sizeof(uint32_t));
   }
   beam_backup = (history_item*)calloc_or_die(sequence_beam, sizeof(history_item));
   for (size_t k=0; k<sequence_beam; k++) {
     beam_backup[k].predictions       = (history)calloc_or_die(hinfo.length, sizeof(uint32_t));
-    beam_backup[k].total_predictions = (history)calloc_or_die(global.ring_size, sizeof(uint32_t));
+    beam_backup[k].total_predictions = (history)calloc_or_die(all.p->ring_size, sizeof(uint32_t));
   }
 }
 
@@ -312,9 +303,9 @@
   }
 }
 
-void free_required_memory()
-{
-  clear_seq();
+void free_required_memory(vw&all)
+{
+  clear_seq(all);
   if (ec_seq.begin != NULL)
     free(ec_seq.begin);
 
@@ -353,7 +344,7 @@
  *** OUTPUTTING FUNCTIONS
  ********************************************************************************************/
 
-void global_print_label(vw& all, example *ec, size_t label)
+void global_print_label(vw&all, example *ec, size_t label)
 {
   for (size_t i=0; i<all.final_prediction_sink.index(); i++) {
     int f = all.final_prediction_sink[i];
@@ -402,11 +393,7 @@
 }
 */
 
-<<<<<<< HEAD
-void print_update(long unsigned int seq_num_features)
-=======
-void print_update(vw& all, bool wasKnown, long unsigned int seq_num_features)
->>>>>>> a1bed754
+void print_update(vw& all, long unsigned int seq_num_features)
 {
   if (!(all.sd->weighted_examples > all.sd->dump_interval && !all.quiet && !all.bfgs)) {
     if (!PRINT_UPDATE_EVERY_EXAMPLE) return;
@@ -447,20 +434,12 @@
 
   //  timeb t_end_global;
   //  ftime(&t_end_global);
-  //  int net_time = (int) (t_end_global.time - t_start_global.time);
-<<<<<<< HEAD
+  //  int net_time = (int) (t_end_all.time - t_start_all.time);
   fprintf(stderr, "%-10.6f %-10.6f %8ld %15f   [%s] [%s] %8lu %5d %5d %15lu %15lu\n",
-          global.sd->sum_loss/global.sd->weighted_examples,
-          global.sd->sum_loss_since_last_dump / (global.sd->weighted_examples - global.sd->old_weighted_examples),
-          (long int)global.sd->example_number,
-          global.sd->weighted_examples,
-=======
-  fprintf(stderr, "%-10.6f %-10.6f %8ld %8.1f   [%s] [%s] %8lu %5d %5d %10lu %10lu\n",
           all.sd->sum_loss/all.sd->weighted_examples,
           all.sd->sum_loss_since_last_dump / (all.sd->weighted_examples - all.sd->old_weighted_examples),
           (long int)all.sd->example_number,
           all.sd->weighted_examples,
->>>>>>> a1bed754
           true_label,
           pred_label,
           seq_num_features,
@@ -475,7 +454,7 @@
   all.sd->dump_interval *= 2;
 }
 
-void simple_print_example_features(vw& all, example *ec)
+void simple_print_example_features(vw&all, example *ec)
 {
   for (size_t* i = ec->indices.begin; i != ec->indices.end; i++) 
     {
@@ -606,14 +585,13 @@
     h[t] = 0;
 }
 
-<<<<<<< HEAD
 inline void copy_history(history to, history from) // TODO: memcpy this
 {
   for (size_t t=0; t<hinfo.length; t++)
     to[t] = from[t];
 }
 
-void copy_history_item(history_item *to, history_item from, bool copy_pred, bool copy_total)
+void copy_history_item(vw&all,history_item *to, history_item from, bool copy_pred, bool copy_total)
 {
   if (copy_pred) memcpy((*to).predictions, from.predictions, hinfo.length * sizeof(uint32_t));
   (*to).predictions_hash = from.predictions_hash;
@@ -622,326 +600,69 @@
   (*to).same = from.same;
   (*to).alive = from.alive;
   (*to).pred_score = from.pred_score;
-  if (copy_total) memcpy((*to).total_predictions, from.total_predictions, global.ring_size * sizeof(size_t));
-}
-
-=======
+  if (copy_total) memcpy((*to).total_predictions, from.total_predictions, all.p->ring_size * sizeof(size_t));
+}
+
 /********************************************************************************************
  *** EXAMPLE MANIPULATION
  ********************************************************************************************/
 
 
-string audit_feature_space("history");
-
-void remove_history_from_example(vw& all, example* ec)
-{
-  if (ec->indices.index() == 0) {
-    cerr << "internal error (bug): trying to remove history, but there are no namespaces!" << endl;
-    return;
-  }
-
-  if (ec->indices.last() != history_namespace) {
-    cerr << "internal error (bug): trying to remove history, but either it wasn't added, or something was added after and not removed!" << endl;
-    return;
-  }
-
-  ec->num_features -= ec->atomics[history_namespace].index();
-  ec->total_sum_feat_sq -= ec->sum_feat_sq[history_namespace];
-  ec->sum_feat_sq[history_namespace] = 0;
-  ec->atomics[history_namespace].erase();
-  if (all.audit) {
-    if (ec->audit_features[history_namespace].begin != ec->audit_features[history_namespace].end) {
-      for (audit_data *f = ec->audit_features[history_namespace].begin; f != ec->audit_features[history_namespace].end; f++) {
-        if (f->alloced) {
-          free(f->space);
-          free(f->feature);
-          f->alloced = false;
-        }
-      }
-    }
-
-    ec->audit_features[history_namespace].erase();
-  }
-  ec->indices.decr();
-}
-
-
-void add_history_to_example(vw& all, example* ec, history h)
-{
-  size_t v0, v;
-
-  for (size_t t=1; t<=sequence_history; t++) {
-    v0 = (h[history_length-t] * quadratic_constant + t) * quadratic_constant + history_constant;
-
-    // add the basic history features
-    feature temp = {1., (uint32_t) ( (2*v0) & all.parse_mask )};
-    push(ec->atomics[history_namespace], temp);
-
-    if (all.audit) {
-      audit_data a_feature = { NULL, NULL, (uint32_t)((2*v0) & all.parse_mask), 1., true };
-      a_feature.space = (char*)calloc_or_die(audit_feature_space.length()+1, sizeof(char));
-      strcpy(a_feature.space, audit_feature_space.c_str());
-
-      a_feature.feature = (char*)calloc_or_die(5 + 2*max_string_length, sizeof(char));
-      sprintf(a_feature.feature, "ug@%d=%d", (int)t, (int)h[history_length-t]);
-
-      push(ec->audit_features[history_namespace], a_feature);
-    }
-
-    // add the bigram features
-    if ((t > 1) && sequence_bigrams) {
-      v0 = ((v0 - history_constant) * quadratic_constant + h[history_length-t+1]) * quadratic_constant + history_constant;
-
-      feature temp = {1., (uint32_t) ( (2*v0) & all.parse_mask )};
-      push(ec->atomics[history_namespace], temp);
-
-      if (all.audit) {
-        audit_data a_feature = { NULL, NULL, (uint32_t)((2*v0) & all.parse_mask), 1., true };
-        a_feature.space = (char*)calloc_or_die(audit_feature_space.length()+1, sizeof(char));
-        strcpy(a_feature.space, audit_feature_space.c_str());
-
-        a_feature.feature = (char*)calloc_or_die(6 + 3*max_string_length, sizeof(char));
-        sprintf(a_feature.feature, "bg@%d=%d-%d", (int)t-1, (int)h[history_length-t], (int)h[history_length-t+1]);
-
-        push(ec->audit_features[history_namespace], a_feature);
-      }
-
-    }
-  }
-
-  string fstring;
-
-  if (sequence_features > 0) {
-    for (size_t* i = ec->indices.begin; i != ec->indices.end; i++) {
-      int feature_index = 0;
-      for (feature* f = ec->atomics[*i].begin; f != ec->atomics[*i].end; f++) {
-
-        if (all.audit) {
-          if (!ec->audit_features[*i].index() >= feature_index) {
-            char buf[32];
-            sprintf(buf, "{%d}", f->weight_index);
-            fstring = string(buf);
-          } else 
-            fstring = string(ec->audit_features[*i][feature_index].feature);
-          feature_index++;
-        }
-
-        v = f->weight_index + history_constant;
-
-        for (size_t t=1; t<=sequence_features; t++) {
-          v0 = (h[history_length-t] * quadratic_constant + t) * quadratic_constant;
-          
-          // add the history/feature pair
-          feature temp = {1., (uint32_t) ( (2*(v0 + v)) & all.parse_mask )};
-          push(ec->atomics[history_namespace], temp);
-
-          if (all.audit) {
-            audit_data a_feature = { NULL, NULL, (uint32_t)((2*(v+v0)) & all.parse_mask), 1., true };
-            a_feature.space = (char*)calloc_or_die(audit_feature_space.length()+1, sizeof(char));
-            strcpy(a_feature.space, audit_feature_space.c_str());
-
-            a_feature.feature = (char*)calloc_or_die(8 + 2*max_string_length + fstring.length(), sizeof(char));
-            sprintf(a_feature.feature, "ug+f@%d=%d=%s", (int)t, (int)h[history_length-t], fstring.c_str());
-
-            push(ec->audit_features[history_namespace], a_feature);
-          }
-
-
-          // add the bigram
-          if ((t > 0) && sequence_bigram_features) {
-            v0 = (v0 + h[history_length-t+1]) * quadratic_constant;
-
-            feature temp = {1., (uint32_t) ( (2*(v + v0)) & all.parse_mask )};
-            push(ec->atomics[history_namespace], temp);
-
-            if (all.audit) {
-              audit_data a_feature = { NULL, NULL, (uint32_t)((2*(v+v0)) & all.parse_mask), 1., true };
-              a_feature.space = (char*)calloc_or_die(audit_feature_space.length()+1, sizeof(char));
-              strcpy(a_feature.space, audit_feature_space.c_str());
-
-              a_feature.feature = (char*)calloc_or_die(9 + 3*max_string_length + fstring.length(), sizeof(char));
-              sprintf(a_feature.feature, "bg+f@%d=%d-%d=%s", (int)t-1, (int)h[history_length-t], (int)h[history_length-t+1], fstring.c_str());
-
-              push(ec->audit_features[history_namespace], a_feature);
-            }
-
-          }
-        }
-      }
-    }
-  }
-
-  push(ec->indices, history_namespace);
-  ec->sum_feat_sq[history_namespace] += ec->atomics[history_namespace].index();
-  ec->total_sum_feat_sq += ec->sum_feat_sq[history_namespace];
-  ec->num_features += ec->atomics[history_namespace].index();
-}
-
-void add_policy_offset(vw& all, example *ec, size_t policy)
-{
-  size_t amount = (policy * all.length() / sequence_k / total_number_of_policies) * all.stride;
-  OAA::update_indicies(all, ec, amount);
-}
-
-void remove_policy_offset(vw& all, example *ec, size_t policy)
-{
-  size_t amount = (policy * all.length() / sequence_k / total_number_of_policies) * all.stride;
-  OAA::update_indicies(all, ec, -amount);
-}
-
-
-
-
-
->>>>>>> a1bed754
-/********************************************************************************************
- *** EXAMPLE MANIPULATION
- ********************************************************************************************/
-
-<<<<<<< HEAD
-=======
-void (*base_learner)(vw&, example*) = NULL;
-  void (*base_finish)(vw&) = NULL;
-
-void parse_sequence_args(vw& all, po::variables_map& vm, void (*base_l)(vw&, example*), void (*base_f)(vw&))
-{
-  base_learner = base_l;
-  base_finish = base_f;
-  *(all.lp)=OAA::mc_label_parser;
-  sequence_k = vm["sequence"].as<size_t>();
-
-  if (vm.count("sequence_bigrams"))
-    sequence_bigrams = true;
-  if (vm.count("sequence_bigram_features"))
-    sequence_bigrams = true;
-  if (vm.count("sequence_allow_current_policy"))
-    sequence_allow_current_policy = true;
-
-  if (vm.count("sequence_history"))
-    sequence_history = vm["sequence_history"].as<size_t>();
-  if (vm.count("sequence_features"))
-    sequence_features = vm["sequence_features"].as<size_t>();
-  if (vm.count("sequence_rollout"))
-    sequence_rollout = vm["sequence_rollout"].as<size_t>();
-  if (vm.count("sequence_passes_per_policy"))
-    sequence_passes_per_policy = vm["sequence_passes_per_policy"].as<size_t>();
-  if (vm.count("sequence_beta"))
-    sequence_beta = vm["sequence_beta"].as<float>();
-  if (vm.count("sequence_gamma"))
-    sequence_beta = vm["sequence_gamma"].as<float>();
-
-  if (sequence_beta <= 0) {
-    sequence_beta = 0.5;
-    cerr << "warning: sequence_beta set to a value <= 0; resetting to 0.5" << endl;
-  }
-
-  if (vm.count("sequence_training_transitions")) {
-    sequence_training_transitions = true;
-    all_transitions_allowed = false;
-  }
-
-  if (vm.count("sequence_transition_file")) {
-    if (sequence_training_transitions)
-      cerr << "cannot use both --sequence_training_transitions and --sequence_transition_file; ignoring file" << endl;
-    else {
-      all_transitions_allowed = false;
-      read_transition_file(vm["sequence_transition_file"].as<string>().c_str());
-    }
-  }
-  else
-    all_transitions_allowed = true;
->>>>>>> a1bed754
-
-void (*base_learner)(example*) = NULL;
-void (*base_finish)() = NULL;
-
-<<<<<<< HEAD
-
-void generate_training_example(example *ec, history h, v_array<CSOAA::wclass>costs)
+void (*base_learner)(vw&,example*) = NULL;
+void (*base_finish)(vw&) = NULL;
+
+
+void generate_training_example(vw&all, example *ec, history h, v_array<CSOAA::wclass>costs)
 {
   CSOAA::label ld = { costs };
 
-  SearnUtil::add_history_to_example(&hinfo, ec, h);
-  SearnUtil::add_policy_offset(ec, sequence_k, total_number_of_policies, current_policy);
-
-  if (PRINT_DEBUG_INFO) {clog << "before train: costs = ["; for (CSOAA::wclass*c=costs.begin; c!=costs.end; c++) clog << " " << c->weight_index << ":" << c->x; clog << " ]\t"; simple_print_example_features(ec);}
-  ec->ld = (void*)&ld;
-  total_examples_generated++;
-  base_learner(ec);
-  if (PRINT_DEBUG_INFO) {clog << " after train: costs = ["; for (CSOAA::wclass*c=costs.begin; c!=costs.end; c++) clog << " " << c->weight_index << ":" << c->x << "::" << c->partial_prediction; clog << " ]\t"; simple_print_example_features(ec);}
-
-  SearnUtil::remove_history_from_example(ec);
-  SearnUtil::remove_policy_offset(ec, sequence_k, total_number_of_policies, current_policy);
-=======
-  constant_pow_history_length = 1;
-  for (size_t i=0; i < history_length; i++)
-    constant_pow_history_length *= quadratic_constant;
-
-  total_number_of_policies = (int)ceil(((float)all.numpasses) / ((float)sequence_passes_per_policy));
-
-  max_string_length = max((int)(ceil( log10((float)history_length+1) )),
-                          (int)(ceil( log10((float)sequence_k+1) ))) + 1;
-
-}
-
-void generate_training_example(vw& all, example *ec, history h, v_array<feature>costs)
-{
-  CSOAA::label ld = { costs };
-
-  add_history_to_example(all, ec, h);
-  add_policy_offset(all, ec, current_policy);
-
-  if (PRINT_DEBUG_INFO) {clog << "before train: costs = ["; for (feature*c=costs.begin; c!=costs.end; c++) clog << " " << c->weight_index << ":" << c->x; clog << " ]\t"; simple_print_example_features(all, ec);}
+  SearnUtil::add_history_to_example(all, &hinfo, ec, h);
+  SearnUtil::add_policy_offset(all, ec, sequence_k, total_number_of_policies, current_policy);
+
+  if (PRINT_DEBUG_INFO) {clog << "before train: costs = ["; for (CSOAA::wclass*c=costs.begin; c!=costs.end; c++) clog << " " << c->weight_index << ":" << c->x; clog << " ]\t"; simple_print_example_features(all,ec);}
   ec->ld = (void*)&ld;
   total_examples_generated++;
   base_learner(all, ec);
-  if (PRINT_DEBUG_INFO) {clog << " after train: costs = ["; for (feature*c=costs.begin; c!=costs.end; c++) clog << " " << c->weight_index << ":" << c->x; clog << " ]\t"; simple_print_example_features(all, ec);}
-
-  remove_history_from_example(all, ec);
-  remove_policy_offset(all, ec, current_policy);
->>>>>>> a1bed754
-}
-
-size_t predict(vw& all, example *ec, history h, int policy, size_t truth)
+  if (PRINT_DEBUG_INFO) {clog << " after train: costs = ["; for (CSOAA::wclass*c=costs.begin; c!=costs.end; c++) clog << " " << c->weight_index << ":" << c->x << "::" << c->partial_prediction; clog << " ]\t"; simple_print_example_features(all,ec);}
+
+  SearnUtil::remove_history_from_example(all, ec);
+  SearnUtil::remove_policy_offset(all, ec, sequence_k, total_number_of_policies, current_policy);
+}
+
+size_t predict(vw&all, example *ec, history h, int policy, size_t truth)
 {
   size_t yhat;
   if (policy == -1) { // this is the optimal policy!
     yhat = truth;
-<<<<<<< HEAD
     if (DEBUG_FORCE_BEAM_ONE || sequence_beam > 1) {
-      CSOAA::label *label = all_transitions_allowed ? &testall_costs : &transition_prediction_costs[last_prediction(h)];
+      //CSOAA::label *label = all_transitions_allowed ? &testall_costs : &transition_prediction_costs[last_prediction(h)];
+      CSOAA::label *label = true ? &testall_costs : &transition_prediction_costs[last_prediction(h)];
       ec->ld = (void*)label;
       for (CSOAA::wclass *f = label->costs.begin; f != label->costs.end; f++)
         f->partial_prediction = (f->weight_index == truth) ? 0. : 1.;
     }
   } else {
-    SearnUtil::add_history_to_example(&hinfo, ec, h);
-    SearnUtil::add_policy_offset(ec, sequence_k, total_number_of_policies, policy);
-=======
-  else {
-    add_history_to_example(all, ec, h);
-    add_policy_offset(all, ec, policy);
->>>>>>> a1bed754
-
-    ec->ld = all_transitions_allowed ? (void*)&testall_costs : (void*)&transition_prediction_costs[last_prediction(h)];
-
-<<<<<<< HEAD
-    if (PRINT_DEBUG_INFO) {clog << "before test: "; simple_print_example_features(ec);clog << "costs = "; simple_print_costs((CSOAA::label*)ec->ld); }
-=======
-    if (PRINT_DEBUG_INFO) {clog << "before test: "; simple_print_example_features(all, ec); clog << "costs = "; simple_print_costs((CSOAA::label*)ec->ld); }
->>>>>>> a1bed754
+    SearnUtil::add_history_to_example(all, &hinfo, ec, h);
+    SearnUtil::add_policy_offset(all, ec, sequence_k, total_number_of_policies, policy);
+
+    if (PRINT_DEBUG_INFO) {
+      clog << "all_costs="; simple_print_costs(&testall_costs);;
+      if (! all_transitions_allowed) {
+        clog << "tpr_costs="; simple_print_costs(&transition_prediction_costs[last_prediction(h)]);
+      }
+      clog << "  (last prediction=" << last_prediction(h) << ")" << endl;
+    }
+    //ec->ld = all_transitions_allowed ? (void*)&testall_costs : (void*)&transition_prediction_costs[last_prediction(h)];
+    ec->ld = true ? (void*)&testall_costs : (void*)&transition_prediction_costs[last_prediction(h)];
+
+    if (PRINT_DEBUG_INFO) {clog << "before test: "; simple_print_example_features(all, ec);clog << "costs = "; simple_print_costs((CSOAA::label*)ec->ld); }
     total_predictions_made++;
     base_learner(all, ec);
     yhat = (size_t)(*(OAA::prediction_t*)&(ec->final_prediction));
     if (PRINT_DEBUG_INFO) {clog << " after test: " << yhat << ", pp=" << ec->partial_prediction << endl;clog << "costs = "; simple_print_costs((CSOAA::label*)ec->ld); }
 
-<<<<<<< HEAD
-    SearnUtil::remove_history_from_example(ec);
-    SearnUtil::remove_policy_offset(ec, sequence_k, total_number_of_policies, policy);
-=======
-    remove_history_from_example(all, ec);
-    remove_policy_offset(all, ec, policy);
->>>>>>> a1bed754
+    SearnUtil::remove_history_from_example(all, ec);
+    SearnUtil::remove_policy_offset(all, ec, sequence_k, total_number_of_policies, policy);
   }
   if ((yhat <= 0) || (yhat > sequence_k)) {
     clog << "internal error (bug): predict is returning an invalid class [" << yhat << "] -- replacing with 1" << endl;
@@ -951,27 +672,6 @@
 }
 
 bool warned_about_class_overage = false;
-<<<<<<< HEAD
-=======
-bool got_null = false;
-
-// safe_get_example(allow_past_eof)
-// reads the next example and returns it.
-//
-// returns NULL if we don't get a real example (either got null or end of ring)
-// returns example otherwise
-example* safe_get_example(vw& all, int allow_past_eof) {
-  got_null = false;
-  if (read_example_this_loop == all.p->ring_size) {
-    cerr << "warning: length of sequence at " << read_example_last_id << " exceeds ring size; breaking apart" << endl;
-    return NULL;
-  }
-  example* ec = get_example(all.p);
-  if (ec == NULL) {
-    got_null = true;
-    return NULL;
-  }
->>>>>>> a1bed754
 
 void take_beam_step(v_array<CSOAA::wclass> costs, size_t t, size_t k, size_t *idx)
 {
@@ -1009,7 +709,7 @@
   }
 }
 
-void clear_beam(history_item* b, size_t sz)
+void clear_beam(vw&all,history_item* b, size_t sz)
 {
   for (size_t k=0; k<sz; k++) {
     clear_history(b[k].predictions);
@@ -1019,31 +719,21 @@
     b[k].same = false;
     b[k].alive = false;
     b[k].pred_score = 0.;
-    memset(b[k].total_predictions, 0, global.ring_size * sizeof(size_t));
-  }
-}
-
-<<<<<<< HEAD
-void run_test_beam()
-=======
-void run_test(vw& all, example* ec)
->>>>>>> a1bed754
+    memset(b[k].total_predictions, 0, all.p->ring_size * sizeof(size_t));
+  }
+}
+
+void run_test_beam(vw&all)
 {
   size_t n = ec_seq.index();
   OAA::mc_label* old_label;
   size_t sz = sequence_beam + sequence_k;
 
-  clear_beam(beam, sz);
-
-<<<<<<< HEAD
+  clear_beam(all, beam, sz);
+
   // create initial "old" beam
-  clear_beam(beam_backup, sequence_beam);
+  clear_beam(all, beam_backup, sequence_beam);
   beam_backup[0].alive = true;
-=======
-    seq_num_features += ec->num_features;
-    all.sd->weighted_examples += old_label->weight;
-    all.sd->total_features += ec->num_features;
->>>>>>> a1bed754
 
   for (size_t t=0; t<n; t++) {
     old_label = (OAA::mc_label*)ec_seq[t]->ld;
@@ -1051,17 +741,16 @@
     size_t idx = 0;
     for (size_t k=0; k<sequence_beam; k++) {
       if (! beam_backup[k].alive) break;  // the rest are guaranteed to be dead
-      predict(ec_seq[t], beam_backup[k].predictions, policy_seq[t], -1);
+      predict(all, ec_seq[t], beam_backup[k].predictions, policy_seq[t], -1);
       take_beam_step(((CSOAA::label*)ec_seq[t]->ld)->costs, t, k, &idx);
       ec_seq[t]->ld = old_label;
       finalize_beam(&idx);
     }
 
-<<<<<<< HEAD
     // copy top k to beam_backup
     if (t < n-1) {
       for (size_t k=0; k<idx; k++)
-        copy_history_item(&beam_backup[k], beam[k], true, true);
+        copy_history_item(all, &beam_backup[k], beam[k], true, true);
       for (size_t k=idx; k<sz; k++)
         beam[k].alive = false;
     }
@@ -1074,102 +763,44 @@
     pred_seq[t] = beam[0].total_predictions[t];
 }
 
-void run_test()
+void run_test(vw&all)
 {
   OAA::mc_label* old_label;
+
+  if (PRINT_DEBUG_INFO) {clog << "-------------------------------------------------------------------" << endl;}
 
   clear_history(current_history); current_history_hash = 0;
   for (size_t t=0; t<ec_seq.index(); t++) {
     old_label = (OAA::mc_label*)ec_seq[t]->ld;
-    pred_seq[t] = predict(ec_seq[t], current_history, policy_seq[t], -1);
+    pred_seq[t] = predict(all, ec_seq[t], current_history, policy_seq[t], -1);
     append_history(current_history, pred_seq[t]);
     ec_seq[t]->ld = old_label;
-=======
-    yhat = predict(all, ec, current_history, policy, -1);
-    global_print_label(all, ec, yhat);
-
-    ec->ld = old_label;
-
-    append_history(current_history, yhat);
-
-    free_example(all.p, ec);
-    ec = safe_get_example(all, 0);
-  }
-  if (ec != NULL) {
-    free_example(all.p, ec);
-    CSOAA_LDF::global_print_newline(all);
-  }
-
-  all.sd->example_number++;
-  print_update(all, 0, seq_num_features);
-}
-
-void process_next_example_sequence(vw& all)
-{
-  int seq_num_features = 0;
-  read_example_this_loop = 0;
-
-  example *cur_ec = safe_get_example(all, 1);
-  if (cur_ec == NULL)
-    return;
-
-  // skip initial newlines
-  while (CSOAA_LDF::example_is_newline(cur_ec)) {
-    CSOAA_LDF::global_print_newline(all);
-    free_example(all.p, cur_ec);
-    cur_ec = safe_get_example(all, 1);
-    if (cur_ec == NULL)
-      return;
-  }
-
-  if (CSOAA_LDF::example_is_test(cur_ec)) {
-    run_test(all, cur_ec);
-    return;
->>>>>>> a1bed754
-  }
-}
-
-<<<<<<< HEAD
+  }
+}
+
 void run_test_common_init()
 {
   for (size_t t=0; t<ec_seq.index(); t++)
     policy_seq[t] = (current_policy == 0) ? 0 : SearnUtil::random_policy(t, sequence_beta, sequence_allow_current_policy, current_policy, false);
-}
-
-void run_test_common_final(bool do_printing)
+  if (PRINT_DEBUG_INFO) {
+    clog << "test policies:";
+    for (size_t t=0; t<ec_seq.index(); t++) clog << " " << policy_seq[t];
+    clog << endl;
+  }
+}
+
+void run_test_common_final(vw&all, bool do_printing)
 {
   size_t seq_num_features = 0;
   for (size_t t=0; t<ec_seq.index(); t++) {
-    if (do_printing) global_print_label(ec_seq[t], pred_seq[t]);
+    if (do_printing) global_print_label(all, ec_seq[t], pred_seq[t]);
     seq_num_features += ec_seq[t]->num_features;
-=======
-  // we know we're training
-  size_t n = 0;
-  int skip_this_one = 0;
-  while ((cur_ec != NULL) && (! CSOAA_LDF::example_is_newline(cur_ec))) {
-    if (CSOAA_LDF::example_is_test(cur_ec) && !skip_this_one) {
-      cerr << "warning: mix of train and test data in sequence prediction at " << cur_ec->example_counter << "; skipping" << endl;
-      skip_this_one = 1;
-    }
-
-    ec_seq[n] = cur_ec;
-    n++;
-    cur_ec = safe_get_example(all, 0);
-  }
-
-  if (skip_this_one) {
-    for (size_t i=0; i<n; i++)
-      free_example(all.p, ec_seq[n]);
-    if (cur_ec != NULL)
-      free_example(all.p, cur_ec);
-    return;
->>>>>>> a1bed754
-  }
-  if (do_printing) print_update(seq_num_features);
+  }
+  if (do_printing) print_update(all, seq_num_features);
 }
 
 // some edit
-void run_train_common_init()
+void run_train_common_init(vw&all)
 {
   size_t n = ec_seq.index();
   size_t seq_num_features = 0;
@@ -1177,21 +808,10 @@
   for (size_t t=0; t<n; t++) {
     push(true_labels, (OAA::mc_label*)ec_seq[t]->ld);
 
-<<<<<<< HEAD
     seq_num_features             += ec_seq[t]->num_features;
-    global.sd->total_features    += ec_seq[t]->num_features;
-    global.sd->weighted_examples += true_labels[t]->weight;
-
-=======
-    seq_num_features += ec_seq[t]->num_features;
+    all.sd->total_features    += ec_seq[t]->num_features;
     all.sd->weighted_examples += true_labels[t]->weight;
-    all.sd->total_features += ec_seq[t]->num_features;
-
-    // predict everything and accumulate loss
-    pred_seq[t] = predict(all, ec_seq[t], current_history, policy_seq[t], -1);
-    global_print_label(all, ec_seq[t], pred_seq[t]);
-    append_history(current_history, pred_seq[t]);
->>>>>>> a1bed754
+
     if (pred_seq[t] != true_labels[t]->label) { // incorrect prediction
       all.sd->sum_loss += true_labels[t]->weight;
       all.sd->sum_loss_since_last_dump += true_labels[t]->weight;
@@ -1203,16 +823,14 @@
     if (SearnUtil::random_policy(t, sequence_beta, sequence_allow_current_policy, current_policy, true) == -1)
       policy_seq[t] = -1;
   }
-<<<<<<< HEAD
-  global.sd->example_number++;
-  print_update(seq_num_features);
-}
-=======
-  CSOAA_LDF::global_print_newline(all);
-
+  if (PRINT_DEBUG_INFO) {
+    clog << "train policies:";
+    for (size_t t=0; t<ec_seq.index(); t++) clog << " " << policy_seq[t];
+    clog << endl;
+  }
   all.sd->example_number++;
-  print_update(all, 1, seq_num_features);
->>>>>>> a1bed754
+  print_update(all, seq_num_features);
+}
 
 void run_train_common_final()
 {
@@ -1221,7 +839,7 @@
 }
 
 
-void run_train()
+void run_train(vw&all)
 {
   size_t n = ec_seq.index();
   bool all_policies_optimal = true;
@@ -1252,7 +870,8 @@
       hcache[i].predictions_hash = current_history_hash;
       hcache[i].loss = true_labels[t]->weight * (float)((i+1) != true_labels[t]->label);
       hcache[i].same = 0;
-      hcache[i].alive = all_transitions_allowed || valid_transition[last_prediction(current_history)][i] || (i+1==pred_seq[t]);
+      //hcache[i].alive = all_transitions_allowed || valid_transition[last_prediction(current_history)][i] || (i+1==pred_seq[t]);
+      hcache[i].alive = true || valid_transition[last_prediction(current_history)][i] || (i+1==pred_seq[t]);
       hcache[i].original_label = i;
       hcache[i].pred_score = 0.;
       //hcache[i].total_predictions = NULL;
@@ -1305,7 +924,6 @@
 
           prediction_matches_history = (t2 == t+1) && (last_prediction(hcache[i].predictions) == pred_seq[t]);
 
-<<<<<<< HEAD
           /*
           clog << "predict @ " << t2 << " via " << t << " with hcache[" << i << "] := ";
             clog << "\tol=" << hcache[i].original_label << "\t(l=" << hcache[i].loss << ")\t" << (hcache[i].alive ? "alive" : "dead") << "\t" << (hcache[i].same ? "same" : "diff") << "\t<";
@@ -1313,10 +931,7 @@
             clog << " >" << endl;
           */
 
-          size_t yhat = predict(ec_seq[t2], hcache[i].predictions, policy_seq[t2], true_labels[t2]->label);
-=======
           size_t yhat = predict(all, ec_seq[t2], hcache[i].predictions, policy_seq[t2], true_labels[t2]->label);
->>>>>>> a1bed754
           append_history_item(hcache[i], yhat);
           hcache[i].loss += gamma * true_labels[t2]->weight * (float)(yhat != true_labels[t2]->label);
         }
@@ -1363,18 +978,18 @@
   }
 }
 
-void run_train_beam()
-{
-  run_train();
+void run_train_beam(vw&all)
+{
+  run_train(all);
   return;
   size_t n = ec_seq.index();
   size_t sz = sequence_k + sequence_beam;
   OAA::mc_label* old_label;
 
-  clear_beam(beam, sz);
+  clear_beam(all, beam, sz);
 
   // create initial "old" beam
-  clear_beam(beam_backup, sequence_beam);
+  clear_beam(all, beam_backup, sequence_beam);
   beam_backup[0].alive = true;
 
   for (size_t t=0; t<n; t++) {
@@ -1390,7 +1005,7 @@
         for (size_t i=0; i<sequence_k; i++) {
           size_t id = i * sequence_beam + k;
           hcache[id].predictions = all_histories[id];
-          copy_history_item(&hcache[id], beam_backup[k], true, false);
+          copy_history_item(all, &hcache[id], beam_backup[k], true, false);
           hcache[id].loss = true_labels[t]->weight * (float)((i+1) != true_labels[t]->label);
           hcache[id].original_label = i;
           hcache[id].alive = true;
@@ -1405,7 +1020,6 @@
     //clog << "initialize hcache:" << endl;
     //print_hcache();
 
-<<<<<<< HEAD
     size_t end_pos = (n < t+1+sequence_rollout) ? n : (t+1+sequence_rollout);
     float gamma = 1.;
     for (size_t t2=t+1; t2<end_pos; t2++) {
@@ -1425,12 +1039,12 @@
           //        }
         //clog << "before step:" << endl; print_beam(t2+1);
         // make step
-        clear_beam(beam, sz);
+        clear_beam(all, beam, sz);
         size_t idx = 0;
         for (size_t k=0; k<sequence_beam; k++) {
           size_t id = i * sequence_beam + k;
           //if (! beam[k].alive) break;
-          predict(ec_seq[t2], hcache[id].predictions, policy_seq[t2], true_labels[t2]->label);
+          predict(all, ec_seq[t2], hcache[id].predictions, policy_seq[t2], true_labels[t2]->label);
           //simple_print_costs((CSOAA::label*)ec_seq[t2]->ld);
           take_beam_step(((CSOAA::label*)ec_seq[t2]->ld)->costs, t2, k, &idx);
           ec_seq[t2]->ld = old_label;
@@ -1441,7 +1055,7 @@
         // now, the top K elements of beam contain our next positions, which we just move back into hcache
         for (size_t k=0; k<sequence_beam; k++) {
           size_t id = k * sequence_k + i;
-          copy_history_item(&hcache[id], beam[k], true, false);
+          copy_history_item(all, &hcache[id], beam[k], true, false);
           //clog << "copy hcache[" << id << "] <- beam[" << k << "]" << endl;
           //hcache[id].loss += gamma * true_labels[t2]->weight * (float)(last_prediction(hcache[id].predictions) != true_labels[t2]->label);
         }
@@ -1458,7 +1072,7 @@
 
     for (size_t k=0; k<sequence_beam; k++) {
       // restore the beam
-      copy_history_item(&beam[k], beam_backup[k], true, true);
+      copy_history_item(all, &beam[k], beam_backup[k], true, true);
 
       // create the example
       loss_vector.erase();
@@ -1474,7 +1088,7 @@
       //clog << "generate_training_example based on beam[" << k << "].predictions = <";
       //for (size_t tt=0; tt<hinfo.length; tt++) { clog << " " << beam[k].predictions[tt]; }
       //clog << " >" << endl;
-      generate_training_example(ec_seq[t], beam[k].predictions, loss_vector);
+      generate_training_example(all, ec_seq[t], beam[k].predictions, loss_vector);
     }
 
     // take a step
@@ -1483,7 +1097,7 @@
     size_t idx = sequence_beam;
     for (size_t k=0; k<sequence_beam; k++) {
       if (! beam[k].alive) break;
-      predict(ec_seq[t], beam[k].predictions, policy_seq[t], true_labels[t]->label);
+      predict(all, ec_seq[t], beam[k].predictions, policy_seq[t], true_labels[t]->label);
       take_beam_step(((CSOAA::label*)ec_seq[t]->ld)->costs, t, k, &idx);
     }
     //clog << "before finalize step for iteration idx=" << idx << ":" << endl;
@@ -1494,7 +1108,7 @@
   }
 }
 
-void do_actual_learning()
+void do_actual_learning(vw&all)
 {
   if (ec_seq.index() <= 0) return; // nothing to do
 
@@ -1509,14 +1123,14 @@
     cerr << "warning: mix of train and test data in sequence prediction at " << ec_seq[0]->example_counter << "; treating as test" << endl;
 
   run_test_common_init();
-  if (sequence_beam > 1 || DEBUG_FORCE_BEAM_ONE) run_test_beam();
-  else                                           run_test();
-  run_test_common_final(false);
-
-  if (! any_test && global.training) {
-    run_train_common_init();
-    if (sequence_beam > 1 || DEBUG_FORCE_BEAM_ONE) run_train_beam();
-    else                                           run_train();
+  if (sequence_beam > 1 || DEBUG_FORCE_BEAM_ONE) run_test_beam(all);
+  else                                           run_test(all);
+  run_test_common_final(all, false);
+
+  if (! any_test && all.training) {
+    run_train_common_init(all);
+    if (sequence_beam > 1 || DEBUG_FORCE_BEAM_ONE) run_train_beam(all);
+    else                                           run_train(all);
     run_train_common_final();
   }
 }
@@ -1528,11 +1142,11 @@
  ********************************************************************************************/
 
 
-void parse_sequence_args(po::variables_map& vm, void (*base_l)(example*), void (*base_f)())
+void parse_sequence_args(vw&all, po::variables_map& vm, void (*base_l)(vw&,example*), void (*base_f)(vw&))
 {
   base_learner = base_l;
   base_finish = base_f;
-  *(global.lp)=OAA::mc_label_parser;
+  *(all.lp)=OAA::mc_label_parser;
   sequence_k = vm["sequence"].as<size_t>();
 
   if (vm.count("sequence_bigrams"))
@@ -1573,38 +1187,40 @@
       sequence_beam = 1;
     }
     if (DEBUG_FORCE_BEAM_ONE || sequence_beam > 1)
-      initialize_beam();
-  }
-
-  //  if (!all_transitions_allowed && (hinfo.length == 0))
-  //    hinfo.length = 1;
+      initialize_beam(all);
+  }
+
+  if (!all_transitions_allowed && (hinfo.length == 0)) {
+    cerr << "cannot have --sequence_transition_file and zero history length, setting history length to 1" << endl;
+    hinfo.length = 1;
+  }
 
   constant_pow_length = 1;
   for (size_t i=0; i < hinfo.length; i++)
     constant_pow_length *= quadratic_constant;
 
-  total_number_of_policies = (int)ceil(((float)global.numpasses) / ((float)sequence_passes_per_policy));
-}
-
-
-void finish()
-{
-  free_required_memory();
-  base_finish();
-}
-
-void learn(example *ec) {
-  if (ec_seq.index() >= global.ring_size - 2) { // give some wiggle room
+  total_number_of_policies = (int)ceil(((float)all.numpasses) / ((float)sequence_passes_per_policy));
+}
+
+
+void finish(vw&all)
+{
+  free_required_memory(all);
+  base_finish(all);
+}
+
+void learn(vw& all, example *ec) {
+  if (ec_seq.index() >= all.p->ring_size - 2) { // give some wiggle room
     cerr << "warning: length of sequence at " << ec->example_counter << " exceeds ring size; breaking apart" << endl;
-    do_actual_learning();
-    clear_seq();
+    do_actual_learning(all);
+    clear_seq(all);
   }
 
   if (CSOAA_LDF::example_is_newline(ec)) {
-    do_actual_learning();
-    clear_seq();
-    CSOAA_LDF::global_print_newline();
-    free_example(ec);
+    do_actual_learning(all);
+    clear_seq(all);
+    CSOAA_LDF::global_print_newline(all);
+    free_example(all.p, ec);
   } else {
     read_example_this_loop++;
     read_example_last_id = ec->example_counter;
@@ -1632,36 +1248,18 @@
   }
 }
 
-void drive_sequence()
-{
+void drive_sequence(void* in)
+{
+  vw* all = (vw*)in;
   const char * header_fmt = "%-10s %-10s %8s %15s %24s %22s %8s %5s %5s %15s %15s\n";
 
-  if (global.training) {
+  //  if (all.training) {
     fprintf(stderr, header_fmt,
             "average", "since", "sequence", "example",
             "current label", "current predicted", "current", "cur", "cur", "predic.", "examples");
     fprintf(stderr, header_fmt,
             "loss", "last", "counter", "weight", "sequence prefix", "sequence prefix", "features", "pass", "pol", "made", "gener.");
-  }
-=======
-  for (size_t i=0; i<n; i++)
-    free_example(all.p, ec_seq[i]);
-
-  if (cur_ec != NULL)
-    free_example(all.p, cur_ec);
-}
- 
-
-void drive_sequence(void* in)
-{
-  vw* all = (vw*)in;
-  const char * header_fmt = "%-10s %-10s %8s %8s %24s %22s %8s %5s %5s %10s %10s\n";
-  fprintf(stderr, header_fmt,
-          "average", "since", "sequence", "example",
-          "current label", "current predicted", "current", "cur", "cur", "predic.", "examples");
-  fprintf(stderr, header_fmt,
-          "loss", "last", "counter", "weight", "sequence prefix", "sequence prefix", "features", "pass", "pol", "made", "gener.");
->>>>>>> a1bed754
+    //  }
   cerr.precision(5);
 
   allocate_required_memory(*all);
@@ -1669,27 +1267,12 @@
   example* ec = NULL;
   read_example_this_loop = 0;
   while (true) {
-<<<<<<< HEAD
-    if ((ec = get_example()) != NULL) { // semiblocking operation
-      learn(ec);
-    } else if (parser_done()) {
-      do_actual_learning();
-      finish();
+    if ((ec = get_example(all->p)) != NULL) { // semiblocking operation
+      learn(*all, ec);
+    } else if (parser_done(all->p)) {
+      do_actual_learning(*all);
+      finish(*all);
       return;
     }
   }
-}
-=======
-    process_next_example_sequence(*all);
-    if (got_null && parser_done(all->p)) // we're done learning
-      break;
-  }
-  
-  free_required_memory();
-  base_finish(*all);
-}
-
-/*
-TODO: position-based history features?
-*/
->>>>>>> a1bed754
+}