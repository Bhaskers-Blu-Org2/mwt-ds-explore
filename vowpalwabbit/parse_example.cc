--- conflicted
+++ resolved
@@ -276,12 +276,8 @@
     this->endLine = endLine;
     this->p = all.p;
     this->ae = ae;
-<<<<<<< HEAD
-    this->weights_per_problem = all.weights_per_problem;
+    this->weights_per_problem = all.wpp;
     this->affix_features = all.affix_features;
-=======
-    this->weights_per_problem = all.wpp;
->>>>>>> 5fbefcc2
     audit = all.audit || all.hash_inv;
     listNameSpace();
   }
