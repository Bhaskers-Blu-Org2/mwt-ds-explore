--- conflicted
+++ resolved
@@ -31,9 +31,6 @@
 float frand48()
 {
 	return merand48(v);
-<<<<<<< HEAD
-}
-=======
 }
 
 float frand48_noadvance()
@@ -42,18 +39,4 @@
   float ret = frand48();
   v = old_v;
   return ret;
-}
-
-/*
-//int mantissa = 128 << 15;
-
-int main(int argc, char *argv[])
-{
-  for (size_t i = 0 ; i < 100000; i++) {
-    msrand48(i);
-    cout << frand48() << endl;
-  }
-}
-
-*/
->>>>>>> aaf6ad46
+}