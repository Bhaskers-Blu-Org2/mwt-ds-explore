--- conflicted
+++ resolved
@@ -693,7 +693,7 @@
         else
           return ((CSOAA::label*)srn->valid_labels)->costs[id].weight_index;
       } else {
-        assert(false); // TODO: handle CB
+        throw exception();
       }
     } else {
       cerr << "fail: searn got into ill-defined state (" << (int)srn->state << ")" << endl;
@@ -942,7 +942,10 @@
           assert(srn->cur_beam_hyp->parent->snapshot.size() > 0);
           size_t i, desired_index = srn->cur_beam_hyp->parent->snapshot[0].index;
           bool found = snapshot_binary_search_eq(srn->cur_beam_hyp->parent->snapshot, desired_index, tag, i, srn->snapshot_last_found_pos);
-          assert(found);
+          if (! found) {
+            cerr << "beam search failed (snapshot not found)" << endl;
+            throw exception();
+          }
 
           assert(sizeof_data == srn->cur_beam_hyp->parent->snapshot[i].data_size);
           memcpy(data_ptr, srn->cur_beam_hyp->parent->snapshot[i].data_ptr, sizeof_data);
@@ -962,7 +965,10 @@
         assert(srn->beam_restore_to_end.size() > 0);
         size_t end_index = srn->beam_restore_to_end[0].index;
         bool found = snapshot_binary_search_eq(srn->beam_restore_to_end, end_index, tag, i, srn->snapshot_last_found_pos);
-        assert(found);
+        if (! found) {
+          cerr << "beam search failed (fast-forward not found)" << endl;
+          throw exception();
+        }
 
         assert(sizeof_data == srn->beam_restore_to_end[i].data_size);
         memcpy(data_ptr, srn->beam_restore_to_end[i].data_ptr, sizeof_data);
@@ -1571,14 +1577,11 @@
 
           if (you_size > 0) {
             if (me->atomics[neighbor_namespace].size() == you_size) {
-<<<<<<< HEAD
               char last_idx = me->indices.pop();
               if (last_idx != (char)neighbor_namespace) {
                 cerr << "error: some namespace was added after the neighbor namespace" << endl;
                 throw exception();
               }
-=======
->>>>>>> 6036a16c
               //cerr << "erasing new ns '" << (char)neighbor_namespace << "' of size " << me->atomics[neighbor_namespace].size() << endl;
               me->atomics[neighbor_namespace].erase();
             } else {
