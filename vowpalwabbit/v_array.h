/*
Copyright (c) by respective owners including Yahoo!, Microsoft, and
individual contributors. All rights reserved.  Released under a BSD
license as described in the file LICENSE.
 */
#ifndef VARRAY_H__
#define VARRAY_H__
#include <iostream>
#include <stdlib.h>
#include <string.h>
#include <assert.h>

#ifdef _WIN32
#define __INLINE 
#else
#define __INLINE inline
#endif

template<class T> class v_array{
 public:
  T* begin;
  T* end;
  T* end_array;

  T last() { return *(end-1);}
  T pop() { return *(--end);}
  bool empty() { return begin == end;}
  void decr() { end--;}
  v_array() { begin= NULL; end = NULL; end_array=NULL;}
  T& operator[](size_t i) { return begin[i]; }
  size_t index(){return end-begin;}
  void erase() { end = begin;}
};

template<class T> inline void push(v_array<T>& v, const T &new_ele)
{
  if(v.end == v.end_array)
    {
      size_t old_length = v.end_array - v.begin;
      size_t new_length = 2 * old_length + 3;
      //      size_t new_length = old_length + 1;
      v.begin = (T *)realloc(v.begin,sizeof(T) * new_length);
      v.end = v.begin + old_length;
      v.end_array = v.begin + new_length;
    }
  *(v.end++) = new_ele;
}


#ifdef _WIN32
#undef max
#undef min
inline size_t max(size_t a, size_t b)
{ if ( a < b) return b; else return a;
}
inline size_t min(size_t a, size_t b)
{ if ( a < b) return a; else return b;
}
#else
inline size_t max(size_t a, size_t b)
{ if ( a < b) return b; else return a;
}
inline size_t min(size_t a, size_t b)
{ if ( a < b) return a; else return b;
}
#endif

template<class T> void copy_array(v_array<T>& dst, v_array<T> src)
{
  dst.erase();
  push_many(dst, src.begin, src.index());
}

template<class T> void copy_array(v_array<T>& dst, v_array<T> src, T(*copy_item)(T))
{
  dst.erase();
  for (T*item = src.begin; item != src.end; item++)
    push(dst, copy_item(*item));
}

template<class T> void push_many(v_array<T>& v, const T* begin, size_t num)
{
  if(v.end+num >= v.end_array)
    {
      size_t length = v.end - v.begin;
      size_t new_length = max(2 * (size_t)(v.end_array - v.begin) + 3, 
			      v.end - v.begin + num);
      v.begin = (T *)realloc(v.begin,sizeof(T) * new_length);
      v.end = v.begin + length;
      v.end_array = v.begin + new_length;
    }
  memcpy(v.end, begin, num * sizeof(T));
  v.end += num;
}

template<class T> void reserve(v_array<T>& v, size_t length)
{
  size_t old_length = v.end_array-v.begin;
  v.begin = (T *)realloc(v.begin, sizeof(T) * length);
  if ((v.begin == NULL) && ((sizeof(T)*length) > 0)) {
<<<<<<< HEAD
    std::cerr << "realloc failed in reserve().  out of memory?" << std::endl;
    assert(false);
=======
    std::cerr << "realloc of " << length << " failed in reserve().  out of memory?" << std::endl;
    exit(-1);
>>>>>>> f4f9fc46
  }
  if (old_length < length)
    memset(v.begin+old_length, 0, (length-old_length)*sizeof(T));
  v.end = v.begin;
  v.end_array = v.begin + length;
}

template<class T> void calloc_reserve(v_array<T>& v, size_t length)
{
  v.begin = (T *)calloc(length, sizeof(T));
  v.end = v.begin;
  v.end_array = v.begin + length;
}

template<class T> v_array<T> pop(v_array<v_array<T> > &stack)
{
  if (stack.end != stack.begin)
    return *(--stack.end);
  else
    return v_array<T>();
}

#endif  // VARRAY_H__<|MERGE_RESOLUTION|>--- conflicted
+++ resolved
@@ -98,13 +98,8 @@
   size_t old_length = v.end_array-v.begin;
   v.begin = (T *)realloc(v.begin, sizeof(T) * length);
   if ((v.begin == NULL) && ((sizeof(T)*length) > 0)) {
-<<<<<<< HEAD
-    std::cerr << "realloc failed in reserve().  out of memory?" << std::endl;
-    assert(false);
-=======
     std::cerr << "realloc of " << length << " failed in reserve().  out of memory?" << std::endl;
     exit(-1);
->>>>>>> f4f9fc46
   }
   if (old_length < length)
     memset(v.begin+old_length, 0, (length-old_length)*sizeof(T));
