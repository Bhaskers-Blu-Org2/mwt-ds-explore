--- conflicted
+++ resolved
@@ -408,7 +408,6 @@
     if (tournaments_won.begin != tournaments_won.end)
       free(tournaments_won.begin);
 
-<<<<<<< HEAD
     base_finish(all);
   }
 
@@ -422,7 +421,7 @@
           {
             learn(*all, ec);
             OAA::output_example(*all, ec);
-            free_example(all->p, ec);
+            free_example(*all, ec);
           }
         else if (parser_done(all->p))
           {
@@ -445,40 +444,5 @@
 
     create_circuit(all, k, errors+1);
   }
-=======
-void drive_ect(void* in)
-{
-  vw* all = (vw*)in;
-  example* ec = NULL;
-  while ( true )
-    {
-      if ((ec = get_example(all->p)) != NULL)//semiblocking operation.
-	{
-	  learn(*all, ec);
-	  OAA::output_example(*all, ec);
-	  free_example(*all, ec);
-	}
-      else if (parser_done(all->p))
-	{
-	  finish(*all);
-	  return;
-	}
-      else 
-	;
-    }
-}
-
-void parse_flags(vw& all, size_t s, size_t e, void (*base_l)(vw&, example*), void (*base_f)(vw&))
-{
-  *(all.lp) = OAA::mc_label_parser;
-  k = s;
-  errors = e;
-  all.driver = drive_ect;
-  base_learner = base_l;
-  base_finish = base_f;
-
-  create_circuit(all, k, errors+1);
-}
->>>>>>> 2a180110
 
 }