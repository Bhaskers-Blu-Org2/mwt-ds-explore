#include "float.h"
#include "cost_sensitive.h"

namespace COST_SENSITIVE {

  void name_value(substring &s, v_array<substring>& name, float &v)
  {
    tokenize(':', s, name);
    
    switch (name.size()) {
    case 0:
    case 1:
      v = 1.;
      break;
    case 2:
      v = float_of_substring(name[1]);
      if ( nanpattern(v))
	{
	  cerr << "error NaN value for: ";
	  cerr.write(name[0].begin, name[0].end - name[0].begin);
	  cerr << " terminating." << endl;
	  throw exception();
	}
      break;
    default:
      cerr << "example with a wierd name.  What is '";
      cerr.write(s.begin, s.end - s.begin);
      cerr << "'?\n";
    }
  }

  bool is_test_label(label* ld)
  {
    if (ld->costs.size() == 0)
      return true;
    for (unsigned int i=0; i<ld->costs.size(); i++)
      if (FLT_MAX != ld->costs[i].x)
        return false;
    return true;
  }
  
  char* bufread_label(label* ld, char* c, io_buf& cache)
  {
    size_t num = *(size_t *)c;
    ld->costs.erase();
    c += sizeof(size_t);
    size_t total = sizeof(wclass)*num;
    if (buf_read(cache, c, (int)total) < total) 
      {
        cout << "error in demarshal of cost data" << endl;
        return c;
      }
    for (size_t i = 0; i<num; i++)
      {
        wclass temp = *(wclass *)c;
        c += sizeof(wclass);
        ld->costs.push_back(temp);
      }
  
    return c;
  }

  size_t read_cached_label(shared_data*, void* v, io_buf& cache)
  {
    label* ld = (label*) v;
    ld->costs.erase();
    char *c;
    size_t total = sizeof(size_t);
    if (buf_read(cache, c, (int)total) < total) 
      return 0;
    c = bufread_label(ld,c, cache);
  
    return total;
  }

  float weight(void* v)
  {
    return 1.;
  }

  char* bufcache_label(label* ld, char* c)
  {
    *(size_t *)c = ld->costs.size();
    c += sizeof(size_t);
    for (unsigned int i = 0; i< ld->costs.size(); i++)
      {
        *(wclass *)c = ld->costs[i];
        c += sizeof(wclass);
      }
    return c;
  }

  void cache_label(void* v, io_buf& cache)
  {
    char *c;
    label* ld = (label*) v;
    buf_write(cache, c, sizeof(size_t)+sizeof(wclass)*ld->costs.size());
    bufcache_label(ld,c);
  }

  void default_label(void* v)
  {
    label* ld = (label*) v;
    ld->costs.erase();
  }

  void delete_label(void* v)
  {
    label* ld = (label*)v;
    ld->costs.delete_v();
  }

  void copy_label(void*&dst, void*src)
  {
    label*&ldD = (label*&)dst;
    label* ldS = (label* )src;
    copy_array(ldD->costs, ldS->costs);
  }

  bool substring_eq(substring ss, const char* str) {
    size_t len_ss  = ss.end - ss.begin;
    size_t len_str = strlen(str);
    if (len_ss != len_str) return false;
    return (strncmp(ss.begin, str, len_ss) == 0);
  }

  void parse_label(parser* p, shared_data* sd, void* v, v_array<substring>& words)
  {
    label* ld = (label*)v;

    ld->costs.erase();
    for (unsigned int i = 0; i < words.size(); i++) {
      wclass f = {0.,0,0.,0.};
      name_value(words[i], p->parse_name, f.x);
      
      if (p->parse_name.size() == 0)
        cerr << "invalid cost: specification -- no names!" << endl;
      else {
        if (substring_eq(p->parse_name[0], "shared")) {
          if (p->parse_name.size() == 1) {
            f.x = -1;
            f.class_index = 0;
          } else
            cerr << "shared feature vectors should not have costs" << endl;
        } else if (substring_eq(p->parse_name[0], "label")) {
          if (p->parse_name.size() == 2) {
            f.class_index = (size_t)f.x;
            f.x = -1;
          } else
            cerr << "label feature vectors must have label ids" << endl;
        } else {
          f.class_index = 0;
          if (p->parse_name.size() == 1 || p->parse_name.size() == 2 || p->parse_name.size() == 3) {
            f.class_index = (uint32_t)hashstring(p->parse_name[0], 0);
            if (p->parse_name.size() == 1 && f.x >= 0)  // test examples are specified just by un-valued class #s
              f.x = FLT_MAX;
<<<<<<< HEAD

            if ((f.class_index >= 1) && (f.class_index <= sd->k) && (f.x >= 0)) {}  // normal example
            else if ((f.class_index >= 1) && (f.class_index <= sd->k) && (f.x <= -1)) {}   // label definition
            else if ((f.class_index == 0) && (f.x <= -1)) {} // shared header
            else
              cerr << "invalid cost specification: " << f.class_index << endl;
=======
>>>>>>> a33d2390
          } else 
            cerr << "malformed cost specification on '" << (p->parse_name[0].begin) << "'" << endl;
        }
        ld->costs.push_back(f);
      }
    }

    if (words.size() == 0) {
      if (sd->k != (uint32_t)-1) {
        for (uint32_t i = 1; i <= sd->k; i++) {
          wclass f = {FLT_MAX, i, 0., 0.};
          ld->costs.push_back(f);
        }
      } else {
        //cerr << "ldf test examples must have possible labels listed" << endl;
        //throw exception();
      }
    }
  }

  label_parser cs_label = {default_label, parse_label, 
				  cache_label, read_cached_label, 
				  delete_label, weight, 
				  copy_label,
				  sizeof(label)};

  void print_update(vw& all, bool is_test, example& ec)
  {
    if (all.sd->weighted_examples >= all.sd->dump_interval && !all.quiet && !all.bfgs)
      {
	label* ld = (label*)ec.ld;
        char label_buf[32];
        if (is_test)
          strcpy(label_buf," unknown");
        else
          sprintf(label_buf," known");

        if(!all.holdout_set_off && all.current_pass >= 1)
        {
          if(all.sd->holdout_sum_loss == 0. && all.sd->weighted_holdout_examples == 0.)
            fprintf(stderr, " unknown   ");
          else
	    fprintf(stderr, "%-10.6f " , all.sd->holdout_sum_loss/all.sd->weighted_holdout_examples);

          if(all.sd->holdout_sum_loss_since_last_dump == 0. && all.sd->weighted_holdout_examples_since_last_dump == 0.)
            fprintf(stderr, " unknown   ");
          else
	    fprintf(stderr, "%-10.6f " , all.sd->holdout_sum_loss_since_last_dump/all.sd->weighted_holdout_examples_since_last_dump);
        
          fprintf(stderr, "%8ld %8.1f   %s %8lu %8lu h\n",
                (long int)all.sd->example_number,
                all.sd->weighted_examples,
                label_buf,
                (long unsigned int)ld->prediction,
                (long unsigned int)ec.num_features);

          all.sd->weighted_holdout_examples_since_last_dump = 0;
          all.sd->holdout_sum_loss_since_last_dump = 0.0;
        }
        else
          fprintf(stderr, "%-10.6f %-10.6f %8ld %8.1f   %s %8lu %8lu\n",
                all.sd->sum_loss/all.sd->weighted_examples,
                all.sd->sum_loss_since_last_dump / (all.sd->weighted_examples - all.sd->old_weighted_examples),
                (long int)all.sd->example_number,
                all.sd->weighted_examples,
                label_buf,
                (long unsigned int)ld->prediction,
                (long unsigned int)ec.num_features);
     
        all.sd->sum_loss_since_last_dump = 0.0;
        all.sd->old_weighted_examples = all.sd->weighted_examples;
        VW::update_dump_interval(all);
      }
  }

  void output_example(vw& all, example& ec)
  {
    label* ld = (label*)ec.ld;

    float loss = 0.;
    if (!is_test_label(ld))
      {//need to compute exact loss
        size_t pred = (size_t)ld->prediction;

        float chosen_loss = FLT_MAX;
        float min = FLT_MAX;
        for (wclass *cl = ld->costs.begin; cl != ld->costs.end; cl ++) {
          if (cl->class_index == pred)
            chosen_loss = cl->x;
          if (cl->x < min)
            min = cl->x;
        }
        if (chosen_loss == FLT_MAX)
          cerr << "warning: csoaa predicted an invalid class" << endl;

        loss = chosen_loss - min;
      }

    if(ec.test_only)
      {
        all.sd->weighted_holdout_examples += 1;//test weight seen
        all.sd->weighted_holdout_examples_since_last_dump += 1;
        all.sd->weighted_holdout_examples_since_last_pass += 1;
        all.sd->holdout_sum_loss += loss;
        all.sd->holdout_sum_loss_since_last_dump += loss;
        all.sd->holdout_sum_loss_since_last_pass += loss;//since last pass
     }
    else
      {
        all.sd->weighted_examples += 1.;
        all.sd->total_features += ec.num_features;
        all.sd->sum_loss += loss;
        all.sd->sum_loss_since_last_dump += loss;    
        all.sd->example_number++;
      }

    for (int* sink = all.final_prediction_sink.begin; sink != all.final_prediction_sink.end; sink++)
      all.print((int)*sink, ld->prediction, 0, ec.tag);

    if (all.raw_prediction > 0) {
      string outputString;
      stringstream outputStringStream(outputString);
      for (unsigned int i = 0; i < ld->costs.size(); i++) {
        wclass cl = ld->costs[i];
        if (i > 0) outputStringStream << ' ';
        outputStringStream << cl.class_index << ':' << cl.partial_prediction;
      }
      //outputStringStream << endl;
      all.print_text(all.raw_prediction, outputStringStream.str(), ec.tag);
    }

    print_update(all, is_test_label((label*)ec.ld), ec);
  }

  bool example_is_test(example& ec)
  {
    v_array<COST_SENSITIVE::wclass> costs = ((label*)ec.ld)->costs;
    if (costs.size() == 0) return true;
    for (size_t j=0; j<costs.size(); j++)
      if (costs[j].x != FLT_MAX) return false;
    return true;    
  }
}<|MERGE_RESOLUTION|>--- conflicted
+++ resolved
@@ -154,15 +154,6 @@
             f.class_index = (uint32_t)hashstring(p->parse_name[0], 0);
             if (p->parse_name.size() == 1 && f.x >= 0)  // test examples are specified just by un-valued class #s
               f.x = FLT_MAX;
-<<<<<<< HEAD
-
-            if ((f.class_index >= 1) && (f.class_index <= sd->k) && (f.x >= 0)) {}  // normal example
-            else if ((f.class_index >= 1) && (f.class_index <= sd->k) && (f.x <= -1)) {}   // label definition
-            else if ((f.class_index == 0) && (f.x <= -1)) {} // shared header
-            else
-              cerr << "invalid cost specification: " << f.class_index << endl;
-=======
->>>>>>> a33d2390
           } else 
             cerr << "malformed cost specification on '" << (p->parse_name[0].begin) << "'" << endl;
         }
