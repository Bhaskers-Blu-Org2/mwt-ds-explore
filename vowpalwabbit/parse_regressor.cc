--- conflicted
+++ resolved
@@ -368,15 +368,12 @@
     int len = all.pairs.size();
     my_buf_write_file(io_temp,f,(char *)&len, sizeof(len));
     for (vector<string>::iterator i = all.pairs.begin(); i != all.pairs.end();i++) 
-<<<<<<< HEAD
-      io_temp.write_file(f,i->c_str(),2);
+      my_buf_write_file(io_temp,f,i->c_str(),2);
+
     len = all.triples.size();
-    io_temp.write_file(f,(char *)&len, sizeof(len));
+    my_buf_write_file(io_temp,f,(char *)&len, sizeof(len));
     for (vector<string>::iterator i = all.triples.begin(); i != all.triples.end();i++) 
-      io_temp.write_file(f,i->c_str(),3);
-=======
-      my_buf_write_file(io_temp,f,i->c_str(),2);
->>>>>>> 29b4523b
+      my_buf_write_file(io_temp,f,i->c_str(),3);
 
     my_buf_write_file(io_temp,f,(char*)&all.rank, sizeof(all.rank));
     my_buf_write_file(io_temp,f,(char*)&all.lda, sizeof(all.lda));
