--- conflicted
+++ resolved
@@ -14,19 +14,7 @@
   
   void parse_flag(size_t s);
 
-<<<<<<< HEAD
-  //  typedef label_cost feature;
-
-  struct label {
-    v_array<float> costs;
-  };
-  
-  void parse_flag(size_t s);
-
-=======
   void output_example(example* ec);
-  
->>>>>>> ee19015d
   size_t read_cached_label(void* v, io_buf& cache);
   void cache_label(void* v, io_buf& cache);
   void default_label(void* v);
@@ -34,17 +22,9 @@
   void delete_label(void* v);
   float weight(void* v);
   float initial(void* v);
-<<<<<<< HEAD
-  const label_parser csoaa_label = {default_label, parse_label, 
-                                    cache_label, read_cached_label, 
-                                    delete_label, weight, initial, 
-                                    sizeof(label)};
-
-=======
   const label_parser cs_label_parser = {default_label, parse_label, 
 					cache_label, read_cached_label, 
 					delete_label, weight, initial, 
 					sizeof(label)};
->>>>>>> ee19015d
 }
 #endif