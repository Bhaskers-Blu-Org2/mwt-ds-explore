/*
Copyright (c) by respective owners including Yahoo!, Microsoft, and
individual contributors. All rights reserved.  Released under a BSD (revised)
license as described in the file LICENSE.
 */
#include <fstream>
#include <sstream>
#include <float.h>
#ifdef _WIN32
#include <WinSock2.h>
#else
#include <netdb.h>
#endif
#include <string.h>
#include <stdio.h>
#include <assert.h>

#if defined(__SSE2__) && !defined(VW_LDA_NO_SSE)
#include <xmmintrin.h>
#endif

#include "gd.h"
#include "simple_label.h"
#include "accumulate.h"
#include "reductions.h"

using namespace std;

using namespace LEARNER;
//todo: 
//1. Factor active learning into a reduction
//3. Make updated_prediction work
//4. Factor various state out of vw&
namespace GD
{
  struct gd{
    bool active;
    bool active_simulation;
    float normalized_sum_norm_x;
    size_t no_win_counter;
    size_t early_stop_thres;
    float initial_constant;
    void (*predict)(gd&, learner&, example&);

    vw* all;
  };

  void sync_weights(vw& all);

  float InvSqrt(float x){
    float xhalf = 0.5f * x;
    int i = *(int*)&x; // store floating-point bits in integer
    i = 0x5f3759d5 - (i >> 1); // initial guess for Newton's method
    x = *(float*)&i; // convert new bits into float
    x = x*(1.5f - xhalf*x*x); // One round of Newton's method
    return x;
  }
  
  template<bool sqrt_rate, bool feature_mask_off, size_t adaptive, size_t normalized, size_t spare>
  inline void update_feature(float& update, float x, float& fw)
  {
    weight* w = &fw;
    if(feature_mask_off || fw != 0.)
      {
	if (spare != 0)
	  x *= w[spare];
	w[0] += update * x;
      }
  }
  
  template<bool sqrt_rate, bool feature_mask_off, size_t adaptive, size_t normalized, size_t spare>
  void train(vw& all, example& ec, float update)
  {
    if (fabsf(update) == 0.f)
      return;
    
    float total_weight = ec.example_t;

    if(!all.holdout_set_off)
      total_weight -= (float)all.sd->weighted_holdout_examples; //exclude weights from test_only examples   
    
    float avg_norm = all.normalized_sum_norm_x / total_weight;
    if (sqrt_rate) avg_norm = sqrt(avg_norm);

    float minus_power_t_norm = (adaptive ? all.power_t : 0.f) -1.f;

    if (normalized) {
      if (sqrt_rate) 
	if (adaptive)
	  update /= avg_norm;
	else
	  update /= (avg_norm * avg_norm);
      else 
	update *= powf(avg_norm * avg_norm, minus_power_t_norm);
    }

    foreach_feature<float, update_feature<sqrt_rate, feature_mask_off, adaptive, normalized, spare> >(all, ec, update);
  }

  void end_pass(gd& g)
  {
    vw* all = g.all;
    
    sync_weights(*all);
    if(all->span_server != "") {
      if(all->adaptive)
	accumulate_weighted_avg(*all, all->span_server, all->reg);
      else 
        accumulate_avg(*all, all->span_server, all->reg, 0);	      
    }
    
    all->eta *= all->eta_decay_rate;
    if (all->save_per_pass)
      save_predictor(*all, all->final_regressor_name, all->current_pass);   
    
    all->current_pass++;
    
    if(!all->holdout_set_off)
      {
        if(summarize_holdout_set(*all, g.no_win_counter))
          finalize_regressor(*all, all->final_regressor_name);
        if((g.early_stop_thres == g.no_win_counter) &&
           ((all->check_holdout_every_n_passes <= 1) ||
            ((all->current_pass % all->check_holdout_every_n_passes) == 0)))
	  set_done(*all);
      }   
  }

struct string_value {
  float v;
  string s;
  friend bool operator<(const string_value& first, const string_value& second);
};

 inline float sign(float w){ if (w < 0.) return -1.; else  return 1.;}
 
 inline float trunc_weight(const float w, const float gravity){
   return (gravity < fabsf(w)) ? w - sign(w) * gravity : 0.f;
 }

bool operator<(const string_value& first, const string_value& second)
{
  return fabs(first.v) > fabs(second.v);
}

#include <algorithm>

  void audit_feature(vw& all, feature* f, audit_data* a, vector<string_value>& results, string prepend, string& ns_pre, size_t offset = 0, float mult = 1)
{ 
  ostringstream tempstream;
  size_t index = (f->weight_index + offset) & all.reg.weight_mask;
  weight* weights = all.reg.weight_vector;
  size_t stride_shift = all.reg.stride_shift;
  
  if(all.audit) tempstream << prepend;
  
  string tmp = "";
  
  if (a != NULL){
    tmp += a->space;
    tmp += '^';
    tmp += a->feature; 
  }
 
  if (a != NULL && all.audit){
    tempstream << tmp << ':';
  }
  else 	if ( index == ((( (constant << stride_shift) * all.wpp + offset)&all.reg.weight_mask)) && all.audit){
    tempstream << "Constant:";
  }  
  if(all.audit){
    tempstream << ((index >> stride_shift) & all.parse_mask) << ':' << mult*f->x;
    tempstream  << ':' << trunc_weight(weights[index], (float)all.sd->gravity) * (float)all.sd->contraction;
  }
  if(all.current_pass == 0 && all.inv_hash_regressor_name != ""){ //for invert_hash
    if ( index == (((constant << stride_shift) + offset )& all.reg.weight_mask))
      tmp = "Constant";

    ostringstream convert;
    convert << ((index >>stride_shift) & all.parse_mask);
    tmp = ns_pre + tmp + ":"+ convert.str();
    
    if(!all.name_index_map.count(tmp)){
      all.name_index_map.insert(std::map< std::string, size_t>::value_type(tmp, ((index >> stride_shift) & all.parse_mask)));
    }
  }

  if(all.adaptive && all.audit)
    tempstream << '@' << weights[index+1];
  string_value sv = {weights[index]*f->x, tempstream.str()};
  results.push_back(sv);
}

  void audit_features(vw& all, v_array<feature>& fs, v_array<audit_data>& as, vector<string_value>& results, string prepend, string& ns_pre, size_t offset = 0, float mult = 1)
{
  for (size_t j = 0; j< fs.size(); j++)
    if (as.begin != as.end)
      audit_feature(all, & fs[j], & as[j], results, prepend, ns_pre, offset, mult);
    else
      audit_feature(all, & fs[j], NULL, results, prepend, ns_pre, offset, mult);
}

void audit_quad(vw& all, feature& left_feature, audit_data* left_audit, v_array<feature> &right_features, v_array<audit_data> &audit_right, vector<string_value>& results, string& ns_pre, uint32_t offset = 0)
{
  size_t halfhash = quadratic_constant * (left_feature.weight_index + offset);

  ostringstream tempstream;
  if (audit_right.size() != 0 && left_audit && all.audit)
    tempstream << left_audit->space << '^' << left_audit->feature << '^';
  string prepend = tempstream.str();

  if(all.current_pass == 0 && audit_right.size() != 0 && left_audit)//for invert_hash
  {
    ns_pre = left_audit->space; 
    ns_pre = ns_pre + '^' + left_audit->feature + '^';
  }
 
  audit_features(all, right_features, audit_right, results, prepend, ns_pre, halfhash + offset, left_audit->x);
}

void audit_triple(vw& all, feature& f0, audit_data* f0_audit, feature& f1, audit_data* f1_audit, 
		  v_array<feature> &right_features, v_array<audit_data> &audit_right, vector<string_value>& results, string& ns_pre, uint32_t offset = 0)
{
  size_t halfhash = cubic_constant2 * (cubic_constant * (f0.weight_index + offset) + f1.weight_index + offset);

  ostringstream tempstream;
  if (audit_right.size() > 0 && f0_audit && f1_audit && all.audit)
    tempstream << f0_audit->space << '^' << f0_audit->feature << '^' 
	       << f1_audit->space << '^' << f1_audit->feature << '^';
  string prepend = tempstream.str();

  if(all.current_pass == 0 && audit_right.size() != 0 && f0_audit && f1_audit)//for invert_hash
  {
    ns_pre = f0_audit->space;
    ns_pre = ns_pre + '^' + f0_audit->feature + '^' + f1_audit->space + '^' + f1_audit->feature + '^';
  }
  audit_features(all, right_features, audit_right, results, prepend, ns_pre, halfhash + offset);  
}

void print_features(vw& all, example& ec)
{
  weight* weights = all.reg.weight_vector;
  
  if (all.lda > 0)
    {
      size_t count = 0;
      for (unsigned char* i = ec.indices.begin; i != ec.indices.end; i++)
	count += ec.audit_features[*i].size() + ec.atomics[*i].size();
      for (unsigned char* i = ec.indices.begin; i != ec.indices.end; i++) 
	for (audit_data *f = ec.audit_features[*i].begin; f != ec.audit_features[*i].end; f++)
	  {
	    cout << '\t' << f->space << '^' << f->feature << ':' << ((f->weight_index >> all.reg.stride_shift) & all.parse_mask) << ':' << f->x;
	    for (size_t k = 0; k < all.lda; k++)
	      cout << ':' << weights[(f->weight_index+k) & all.reg.weight_mask];
	  }
      cout << " total of " << count << " features." << endl;
    }
  else
    {
      vector<string_value> features;
      string empty;
      string ns_pre;
      
      for (unsigned char* i = ec.indices.begin; i != ec.indices.end; i++){ 
        ns_pre = "";
	audit_features(all, ec.atomics[*i], ec.audit_features[*i], features, empty, ns_pre, ec.ft_offset);
        ns_pre = "";
      }
      for (vector<string>::iterator i = all.pairs.begin(); i != all.pairs.end();i++) 
	{
	  int fst = (*i)[0];
	  int snd = (*i)[1];
	  for (size_t j = 0; j < ec.atomics[fst].size(); j++)
	    {
	      audit_data* a = NULL;
	      if (ec.audit_features[fst].size() > 0)
		a = & ec.audit_features[fst][j];
	      audit_quad(all, ec.atomics[fst][j], a, ec.atomics[snd], ec.audit_features[snd], features, ns_pre);
	    }
	}

      for (vector<string>::iterator i = all.triples.begin(); i != all.triples.end();i++) 
	{
	  int fst = (*i)[0];
	  int snd = (*i)[1];
	  int trd = (*i)[2];
	  for (size_t j = 0; j < ec.atomics[fst].size(); j++)
	    {
	      audit_data* a1 = NULL;
	      if (ec.audit_features[fst].size() > 0)
		a1 = & ec.audit_features[fst][j];
	      for (size_t k = 0; k < ec.atomics[snd].size(); k++)
		{
		  audit_data* a2 = NULL;
		  if (ec.audit_features[snd].size() > 0)
		    a2 = & ec.audit_features[snd][k];
		  audit_triple(all, ec.atomics[fst][j], a1, ec.atomics[snd][k], a2, ec.atomics[trd], ec.audit_features[trd], features, ns_pre);
		}
	    }
	}

      sort(features.begin(),features.end());
      if(all.audit){
        for (vector<string_value>::iterator sv = features.begin(); sv!= features.end(); sv++)
	  cout << '\t' << (*sv).s;
        cout << endl;
      }
    }
}

void print_audit_features(vw& all, example& ec)
{
  label_data& ld = *(label_data*)ec.ld;
  if(all.audit)
    print_result(all.stdout_fileno,ld.prediction,-1,ec.tag);
  fflush(stdout);
  print_features(all, ec);
}

float finalize_prediction(vw& all, float ret) 
{
  if ( nanpattern(ret))
    {
      cerr << "NAN prediction in example " << all.sd->example_number + 1 << ", forcing 0.0" << endl;
      return 0.;
    }
  if ( ret > all.sd->max_label )
    return (float)all.sd->max_label;
  if (ret < all.sd->min_label)
    return (float)all.sd->min_label;
  return ret;
}

 struct trunc_data {
   float prediction;
   float gravity;
 };
 
 inline void vec_add_trunc(trunc_data& p, const float fx, float& fw) {
   p.prediction += trunc_weight(fw, p.gravity) * fx;
 }

 inline float trunc_predict(vw& all, example& ec, float gravity)
 {
   label_data* ld = (label_data*)ec.ld;
   trunc_data temp = {ld->initial, gravity};
   foreach_feature<trunc_data, vec_add_trunc>(all, ec, temp);
   return temp.prediction;
 }

template<bool reg_mode_odd>
void predict(gd& g, learner& base, example& ec)
{
  vw& all = *g.all;

  if (reg_mode_odd)
    {
      float gravity = (float)all.sd->gravity;
      ec.partial_prediction = trunc_predict(all, ec, gravity);
    }
  else
    ec.partial_prediction = inline_predict(all, ec);    

  label_data& ld = *(label_data*)ec.ld;
  ld.prediction = finalize_prediction(all, ec.partial_prediction * (float)all.sd->contraction);
  
  if (all.audit || all.hash_inv)
    print_audit_features(all, ec);
}

  struct power_data {
    float minus_power_t;
    float minus_power_t_norm;
  };

  template<bool sqrt_rate, size_t adaptive, size_t normalized>
  inline float compute_rate_decay(power_data& s, float& fw)
  {
    weight* w = &fw;
    float rate_decay = 1.f;
    if(adaptive) {
      if (sqrt_rate)
	{  
#if defined(__SSE2__) && !defined(VW_LDA_NO_SSE)
	  __m128 eta = _mm_load_ss(&w[adaptive]);
	  eta = _mm_rsqrt_ss(eta);
	  _mm_store_ss(&rate_decay, eta);
#else
	  rate_decay = InvSqrt(w[adaptive]);
#endif
	}
      else
	rate_decay = powf(w[adaptive],s.minus_power_t);
    }
    if(normalized) {
      if (sqrt_rate)
	{
	  float inv_norm = 1.f / w[normalized];
	  if (adaptive)
	    rate_decay *= inv_norm;
	  else
	    rate_decay *= inv_norm*inv_norm;
	}
      else{
	float norm = w[normalized];
	rate_decay *= powf(norm*norm,s.minus_power_t_norm);
      }
    }
    return rate_decay;
  }

  struct norm_data {
    float g;
    float pred_per_update;
    float norm_x;
    power_data pd;
  };

template<bool sqrt_rate, bool feature_mask_off, size_t adaptive, size_t normalized, size_t spare>
inline void pred_per_update_feature(norm_data& nd, float x, float& fw) {
  if(feature_mask_off || fw != 0.){
    weight* w = &fw;
    float x2 = x * x;
    if(adaptive)
      w[adaptive] += nd.g * x2;
    if(normalized) {
      float x_abs = fabsf(x);
      if( x_abs > w[normalized] ) {// new scale discovered
	if( w[normalized] > 0. ) {//If the normalizer is > 0 then rescale the weight so it's as if the new scale was the old scale.
	  float rescale = (w[normalized]/x_abs);
	  if (sqrt_rate)
	    w[0] *= (adaptive ? rescale : rescale*rescale);
	  else
	    w[0] *= powf(rescale*rescale, -nd.pd.minus_power_t_norm);
	}
	w[normalized] = x_abs;
      }
      nd.norm_x += x2 / (w[normalized] * w[normalized]);
    }
    w[spare] = compute_rate_decay<sqrt_rate, adaptive, normalized>(nd.pd, fw);

    nd.pred_per_update += x2 * w[spare];
  }
}
<<<<<<< HEAD

  template<bool sqrt_rate, bool feature_mask_off, size_t adaptive, size_t normalized>
=======
  
template<bool sqrt_rate, bool feature_mask_off, size_t adaptive, size_t normalized, size_t spare>
>>>>>>> eb52207a
  float get_pred_per_update(vw& all, example& ec)
  {//We must traverse the features in _precisely_ the same order as during training.
    label_data* ld = (label_data*)ec.ld;
    float g = all.loss->getSquareGrad(ld->prediction, ld->label) * ld->weight;
    if (g==0) return 1.;
    
    float minus_power_t_norm = (adaptive ? all.power_t : 0.f) - 1.f;
    norm_data nd = {g, 0., 0., {-all.power_t, minus_power_t_norm}};
    
<<<<<<< HEAD
    foreach_feature<norm_data,pred_per_update_feature<sqrt_rate, feature_mask_off, adaptive, normalized> >(all, ec, nd);
=======
    foreach_feature<norm_data,pred_per_update_feature<sqrt_rate, feature_mask_off, adaptive, normalized, spare> >(all, ec, nd);
>>>>>>> eb52207a
    
    if(normalized) {
      float total_weight = ec.example_t;
      
      if(!all.holdout_set_off)
	total_weight -= (float)all.sd->weighted_holdout_examples; //exclude weights from test_only examples   
      
      all.normalized_sum_norm_x += ld->weight * nd.norm_x;
      
      float avg_norm = all.normalized_sum_norm_x / total_weight;
      if(sqrt_rate) {
	if(adaptive) nd.pred_per_update /= sqrt(avg_norm);
	else nd.pred_per_update /= avg_norm;
      } else 
	nd.pred_per_update *= powf(avg_norm,minus_power_t_norm);
    }
    
    return nd.pred_per_update;
  }
<<<<<<< HEAD
  
  template<bool sqrt_rate, bool feature_mask_off, size_t adaptive, size_t normalized>
=======

template<bool sqrt_rate, bool feature_mask_off, size_t adaptive, size_t normalized, size_t spare>
>>>>>>> eb52207a
void compute_update(vw& all, gd& g, example& ec)
{
  label_data* ld = (label_data*)ec.ld;

  if(g.active_simulation){
    float k = ec.example_t - ld->weight;
    ec.revert_weight = all.loss->getRevertingWeight(all.sd, ld->prediction, all.eta/powf(k,all.power_t));
    float importance = query_decision(all, ec, k);
    if(importance > 0){
      all.sd->queries += 1;
      ld->weight *= importance;
    }
    else //do not query => do not train
      ld->label = FLT_MAX;
  }

  float t;
  if(all.active && ld->label != FLT_MAX)
    t = (float)all.sd->weighted_unlabeled_examples;
  else
    t = (float)(ec.example_t - all.sd->weighted_holdout_examples);

  ec.eta_round = 0;

  if (ld->label != FLT_MAX)
    ec.loss = all.loss->getLoss(all.sd, ld->prediction, ld->label) * ld->weight;

  if (ld->label != FLT_MAX && !ec.test_only)
    {
      if (all.training && ec.loss > 0.)
        {
	  float pred_per_update;
          if(adaptive || normalized)
	    pred_per_update = get_pred_per_update<sqrt_rate, feature_mask_off, adaptive, normalized, spare>(all,ec);
          else
            pred_per_update = ec.total_sum_feat_sq;

          float delta_pred = pred_per_update * all.eta * ld->weight;
          if(!adaptive && all.power_t != 0) delta_pred *= powf(t,-all.power_t);

          float update = 0.f;
          if( all.invariant_updates )
            update = all.loss->getUpdate(ld->prediction, ld->label, delta_pred, pred_per_update);
          else
            update = all.loss->getUnsafeUpdate(ld->prediction, ld->label, delta_pred, pred_per_update);

	  ec.eta_round = update;
	  if (all.reg_mode && fabs(ec.eta_round) > 1e-8) {
	    double dev1 = all.loss->first_derivative(all.sd, ld->prediction, ld->label);
	    double eta_bar = (fabs(dev1) > 1e-8) ? (-ec.eta_round / dev1) : 0.0;
	    if (fabs(dev1) > 1e-8)
	      all.sd->contraction *= (1. - all.l2_lambda * eta_bar);
	    ec.eta_round /= (float)all.sd->contraction;
	    all.sd->gravity += eta_bar * all.l1_lambda;
	  }
        }
    }
  else if(all.active)
    ec.revert_weight = all.loss->getRevertingWeight(all.sd, ld->prediction, all.eta/powf(t,all.power_t));

}

template<bool sqrt_rate, bool feature_mask_off, size_t adaptive, size_t normalized, size_t spare>
void update(gd& g, learner& base, example& ec)
{
  vw* all = g.all;

  compute_update<sqrt_rate, feature_mask_off, adaptive, normalized, spare> (*all, g, ec);
  
  if (ec.eta_round != 0.)
    {
      train<sqrt_rate, feature_mask_off, adaptive, normalized, spare>(*all,ec,(float)ec.eta_round);
      
      if (all->sd->contraction < 1e-10)  // updating weights now to avoid numerical instability
	sync_weights(*all);
    }
}

template<bool sqrt_rate, bool feature_mask_off, size_t adaptive, size_t normalized, size_t spare>
void learn(gd& g, learner& base, example& ec)
{
  vw* all = g.all;
  label_data* ld = (label_data*)ec.ld;

  assert(ec.in_use);

  g.predict(g,base,ec);

  if ((all->holdout_set_off || !ec.test_only) && ld->weight > 0)
    update<sqrt_rate, feature_mask_off, adaptive, normalized, spare>(g,base,ec);
  else if(ld->weight > 0)
    ec.loss = all->loss->getLoss(all->sd, ld->prediction, ld->label) * ld->weight;
}

void sync_weights(vw& all) {
  if (all.sd->gravity == 0. && all.sd->contraction == 1.)  // to avoid unnecessary weight synchronization
    return;
  uint32_t length = 1 << all.num_bits;
  size_t stride = 1 << all.reg.stride_shift;
  for(uint32_t i = 0; i < length && all.reg_mode; i++)
    all.reg.weight_vector[stride*i] = trunc_weight(all.reg.weight_vector[stride*i], (float)all.sd->gravity) * (float)all.sd->contraction;
  all.sd->gravity = 0.;
  all.sd->contraction = 1.;
}

void save_load_regressor(vw& all, io_buf& model_file, bool read, bool text)
{
  uint32_t length = 1 << all.num_bits;
  uint32_t stride = 1 << all.reg.stride_shift;
  int c = 0;
  uint32_t i = 0;
  size_t brw = 1;

  if(all.print_invert){ //write readable model with feature names           
    weight* v;
    char buff[512];
    int text_len; 
    typedef std::map< std::string, size_t> str_int_map;  
        
    for(str_int_map::iterator it = all.name_index_map.begin(); it != all.name_index_map.end(); ++it){              
      v = &(all.reg.weight_vector[stride*(it->second)]);
      if(*v != 0.){
        text_len = sprintf(buff, "%s", (char*)it->first.c_str());
        brw = bin_text_write_fixed(model_file, (char*)it->first.c_str(), sizeof(*it->first.c_str()),
					 buff, text_len, true);
        text_len = sprintf(buff, ":%f\n", *v);
        brw+= bin_text_write_fixed(model_file,(char *)v, sizeof (*v),
					 buff, text_len, true);
      }	
    }
    return;
  } 

  do 
    {
      brw = 1;
      weight* v;
      if (read)
	{
	  c++;
	  brw = bin_read_fixed(model_file, (char*)&i, sizeof(i),"");
	  if (brw > 0)
	    {
	      assert (i< length);		
	      v = &(all.reg.weight_vector[stride*i]);
	      brw += bin_read_fixed(model_file, (char*)v, sizeof(*v), "");
	    }
	}
      else// write binary or text
	{
                      
         v = &(all.reg.weight_vector[stride*i]);
	 if (*v != 0.)
	    {
	      c++;
	      char buff[512];
	      int text_len;

	      text_len = sprintf(buff, "%d", i);
	      brw = bin_text_write_fixed(model_file,(char *)&i, sizeof (i),
					 buff, text_len, text);
	      
              text_len = sprintf(buff, ":%f\n", *v);
	      brw+= bin_text_write_fixed(model_file,(char *)v, sizeof (*v),
					 buff, text_len, text);
	    }
	}
 
      if (!read)
	i++;
    }
  while ((!read && i < length) || (read && brw >0));  
}

void save_load_online_state(vw& all, io_buf& model_file, bool read, bool text)
{
  char buff[512];
  
  uint32_t text_len = sprintf(buff, "initial_t %f\n", all.initial_t);
  bin_text_read_write_fixed(model_file,(char*)&all.initial_t, sizeof(all.initial_t), 
			    "", read, 
			    buff, text_len, text);

  text_len = sprintf(buff, "norm normalizer %f\n", all.normalized_sum_norm_x);
  bin_text_read_write_fixed(model_file,(char*)&all.normalized_sum_norm_x, sizeof(all.normalized_sum_norm_x), 
			    "", read, 
			    buff, text_len, text);

  text_len = sprintf(buff, "t %f\n", all.sd->t);
  bin_text_read_write_fixed(model_file,(char*)&all.sd->t, sizeof(all.sd->t), 
			    "", read, 
			    buff, text_len, text);

  text_len = sprintf(buff, "sum_loss %f\n", all.sd->sum_loss);
  bin_text_read_write_fixed(model_file,(char*)&all.sd->sum_loss, sizeof(all.sd->sum_loss), 
			    "", read, 
			    buff, text_len, text);

  text_len = sprintf(buff, "sum_loss_since_last_dump %f\n", all.sd->sum_loss_since_last_dump);
  bin_text_read_write_fixed(model_file,(char*)&all.sd->sum_loss_since_last_dump, sizeof(all.sd->sum_loss_since_last_dump), 
			    "", read, 
			    buff, text_len, text);

  text_len = sprintf(buff, "dump_interval %f\n", all.sd->dump_interval);
  bin_text_read_write_fixed(model_file,(char*)&all.sd->dump_interval, sizeof(all.sd->dump_interval), 
			    "", read, 
			    buff, text_len, text);

  text_len = sprintf(buff, "min_label %f\n", all.sd->min_label);
  bin_text_read_write_fixed(model_file,(char*)&all.sd->min_label, sizeof(all.sd->min_label), 
			    "", read, 
			    buff, text_len, text);

  text_len = sprintf(buff, "max_label %f\n", all.sd->max_label);
  bin_text_read_write_fixed(model_file,(char*)&all.sd->max_label, sizeof(all.sd->max_label), 
			    "", read, 
			    buff, text_len, text);

  text_len = sprintf(buff, "weighted_examples %f\n", all.sd->weighted_examples);
  bin_text_read_write_fixed(model_file,(char*)&all.sd->weighted_examples, sizeof(all.sd->weighted_examples), 
			    "", read, 
			    buff, text_len, text);

  text_len = sprintf(buff, "weighted_labels %f\n", all.sd->weighted_labels);
  bin_text_read_write_fixed(model_file,(char*)&all.sd->weighted_labels, sizeof(all.sd->weighted_labels), 
			    "", read, 
			    buff, text_len, text);

  text_len = sprintf(buff, "weighted_unlabeled_examples %f\n", all.sd->weighted_unlabeled_examples);
  bin_text_read_write_fixed(model_file,(char*)&all.sd->weighted_unlabeled_examples, sizeof(all.sd->weighted_unlabeled_examples), 
			    "", read, 
			    buff, text_len, text);
  
  text_len = sprintf(buff, "example_number %u\n", (uint32_t)all.sd->example_number);
  bin_text_read_write_fixed(model_file,(char*)&all.sd->example_number, sizeof(all.sd->example_number), 
			    "", read, 
			    buff, text_len, text);

  text_len = sprintf(buff, "total_features %u\n", (uint32_t)all.sd->total_features);
  bin_text_read_write_fixed(model_file,(char*)&all.sd->total_features, sizeof(all.sd->total_features), 
			    "", read, 
			    buff, text_len, text);
  if (!all.training) // reset various things so that we report test set performance properly
    {
      all.sd->sum_loss = 0;
      all.sd->sum_loss_since_last_dump = 0;
      all.sd->dump_interval = 1.;
      all.sd->weighted_examples = 0.;
      all.sd->weighted_labels = 0.;
      all.sd->weighted_unlabeled_examples = 0.;
      all.sd->example_number = 0;
      all.sd->total_features = 0;
    }
  
  uint32_t length = 1 << all.num_bits;
  uint32_t stride = 1 << all.reg.stride_shift;
  int c = 0;
  uint32_t i = 0;
  size_t brw = 1;
  do 
    {
      brw = 1;
      weight* v; 
      if (read)
	{
	  c++;
	  brw = bin_read_fixed(model_file, (char*)&i, sizeof(i),"");
	  if (brw > 0)
	    {
	      assert (i< length);		
	      v = &(all.reg.weight_vector[stride*i]);
	      if (stride == 2) //either adaptive or normalized
		brw += bin_read_fixed(model_file, (char*)v, sizeof(*v)*2, "");
	      else //adaptive and normalized
		brw += bin_read_fixed(model_file, (char*)v, sizeof(*v)*3, "");	
	      if (!all.training)
		v[1]=v[2]=0.;
	    }
	}
      else // write binary or text
	{
	  v = &(all.reg.weight_vector[stride*i]);
	  if (*v != 0.)
	    {
	      c++;
	      char buff[512];
	      int text_len = sprintf(buff, "%d", i);
	      brw = bin_text_write_fixed(model_file,(char *)&i, sizeof (i),
					 buff, text_len, text);
	      
	      if (stride == 2)
		{//either adaptive or normalized
		  text_len = sprintf(buff, ":%f %f\n", *v, *(v+1));
		  brw+= bin_text_write_fixed(model_file,(char *)v, 2*sizeof (*v),
					     buff, text_len, text);
		}
	      else
		{//adaptive and normalized
		  text_len = sprintf(buff, ":%f %f %f\n", *v, *(v+1), *(v+2));
		  brw+= bin_text_write_fixed(model_file,(char *)v, 3*sizeof (*v),
					     buff, text_len, text);
		}
	    }
	}
      if (!read)
	i++;
    }
  while ((!read && i < length) || (read && brw >0));  
}

void save_load(gd& g, io_buf& model_file, bool read, bool text)
{
  vw* all = g.all;
  if(read)
    {
      initialize_regressor(*all);

      if(all->adaptive && all->initial_t > 0)
	{
	  uint32_t length = 1 << all->num_bits;
	  uint32_t stride = 1 << all->reg.stride_shift;
	  for (size_t j = 1; j < stride*length; j+=stride)
	    {
	      all->reg.weight_vector[j] = all->initial_t;   //for adaptive update, we interpret initial_t as previously seeing initial_t fake datapoints, all with squared gradient=1
	      //NOTE: this is not invariant to the scaling of the data (i.e. when combined with normalized). Since scaling the data scales the gradient, this should ideally be 
	      //feature_range*initial_t, or something like that. We could potentially fix this by just adding this base quantity times the current range to the sum of gradients 
	      //stored in memory at each update, and always start sum of gradients to 0, at the price of additional additions and multiplications during the update...
	    }
	}

      if (g.initial_constant != 0.0)
        VW::set_weight(*all, constant, 0, g.initial_constant);

    }

  if (model_file.files.size() > 0)
    {
      bool resume = all->save_resume;
      char buff[512];
      uint32_t text_len = sprintf(buff, ":%d\n", resume);
      bin_text_read_write_fixed(model_file,(char *)&resume, sizeof (resume),
				"", read,
				buff, text_len, text);
      if (resume)
	save_load_online_state(*all, model_file, read, text);
      else
	save_load_regressor(*all, model_file, read, text);
    }
}

template<bool sqrt_rate, uint32_t adaptive, uint32_t normalized, uint32_t spare, uint32_t next>
uint32_t set_learn(vw& all, learner* ret, bool feature_mask_off)
{
  all.normalized_idx = normalized;
  if (feature_mask_off)
    {
      ret->set_learn<gd, learn<sqrt_rate, true, adaptive, normalized, spare> >();
      ret->set_update<gd, update<sqrt_rate, true, adaptive, normalized, spare> >();
      return next;
    }
  else
    {
      ret->set_learn<gd, learn<sqrt_rate, false, adaptive, normalized, spare> >();
      ret->set_update<gd, update<sqrt_rate, false, adaptive, normalized, spare> >();
      return next;
    }
}

template<bool sqrt_rate, uint32_t adaptive, uint32_t spare>
uint32_t set_learn(vw& all, learner* ret, bool feature_mask_off)
{
  // select the appropriate learn function based on adaptive, normalization, and feature mask
  if (all.normalized_updates)
    return set_learn<sqrt_rate, adaptive, adaptive+1, adaptive+2, adaptive+3>(all, ret, feature_mask_off);
  else
    return set_learn<sqrt_rate, adaptive, 0, spare, spare+1>(all, ret, feature_mask_off);
}

template<bool sqrt_rate>
uint32_t set_learn(vw& all, learner* ret, bool feature_mask_off)
{
  if (all.adaptive)
    return set_learn<sqrt_rate, 1, 2>(all, ret, feature_mask_off);
  else
    return set_learn<sqrt_rate, 0, 0>(all, ret, feature_mask_off);
}

uint32_t ceil_log_2(uint32_t v)
{
  if (v==0)
    return 0;
  else 
    return 1 + ceil_log_2(v >> 1);
}

learner* setup(vw& all, po::variables_map& vm)
{
  gd* g = (gd*)calloc_or_die(1, sizeof(gd));
  g->all = &all;
  g->active = all.active;
  g->active_simulation = all.active_simulation;
  g->normalized_sum_norm_x = all.normalized_sum_norm_x;
  g->no_win_counter = 0;
  g->early_stop_thres = 3;

  bool feature_mask_off = true;
  if(vm.count("feature_mask"))
    feature_mask_off = false;

  if(!all.holdout_set_off)
  {
    all.sd->holdout_best_loss = FLT_MAX;
    if(vm.count("early_terminate"))      
      g->early_stop_thres = vm["early_terminate"].as< size_t>();     
  }

  if (vm.count("constant")) {
      g->initial_constant = vm["constant"].as<float>();     
  }

  if( !all.training || ( ( vm.count("sgd") || vm.count("adaptive") || vm.count("invariant") || vm.count("normalized") ) && !vm.count("exact_adaptive_norm")) )
    {//nondefault
      all.adaptive = all.training && vm.count("adaptive");
      all.invariant_updates = all.training && vm.count("invariant");
      all.normalized_updates = all.training && vm.count("normalized");
      
      if(!vm.count("learning_rate") && !vm.count("l") && !(all.adaptive && all.normalized_updates))
	all.eta = 10; //default learning rate to 10 for non default update rule
      
      //if not using normalized or adaptive, default initial_t to 1 instead of 0
      if(!all.adaptive && !all.normalized_updates){
	if (!vm.count("initial_t")) {
	  all.sd->t = 1.f;
	  all.sd->weighted_unlabeled_examples = 1.f;
	  all.initial_t = 1.f;
	}
	all.eta *= powf((float)(all.sd->t), all.power_t);
      }
    }
  
  if (pow((double)all.eta_decay_rate, (double)all.numpasses) < 0.0001 )
    cerr << "Warning: the learning rate for the last pass is multiplied by: " << pow((double)all.eta_decay_rate, (double)all.numpasses)
	 << " adjust --decay_learning_rate larger to avoid this." << endl;
  
  learner* ret = new learner(g, 1);

  if (all.reg_mode % 2)
    {
      ret->set_predict<gd, predict<true> >();
      g->predict = predict<true>;
    }
  else
    {
      ret->set_predict<gd, predict<false> >();
      g->predict = predict<false>;
    }
  
  uint32_t stride;
  if (all.power_t == 0.5)
    stride = set_learn<true>(all, ret, feature_mask_off);
  else
    stride = set_learn<false>(all, ret, feature_mask_off);

  all.reg.stride_shift = ceil_log_2(stride-1);
  ret->increment = ((uint64_t)1 << all.reg.stride_shift);

  ret->set_save_load<gd,save_load>();

  ret->set_end_pass<gd, end_pass>();
  return ret;
}
}<|MERGE_RESOLUTION|>--- conflicted
+++ resolved
@@ -442,13 +442,8 @@
     nd.pred_per_update += x2 * w[spare];
   }
 }
-<<<<<<< HEAD
-
-  template<bool sqrt_rate, bool feature_mask_off, size_t adaptive, size_t normalized>
-=======
   
 template<bool sqrt_rate, bool feature_mask_off, size_t adaptive, size_t normalized, size_t spare>
->>>>>>> eb52207a
   float get_pred_per_update(vw& all, example& ec)
   {//We must traverse the features in _precisely_ the same order as during training.
     label_data* ld = (label_data*)ec.ld;
@@ -458,11 +453,7 @@
     float minus_power_t_norm = (adaptive ? all.power_t : 0.f) - 1.f;
     norm_data nd = {g, 0., 0., {-all.power_t, minus_power_t_norm}};
     
-<<<<<<< HEAD
-    foreach_feature<norm_data,pred_per_update_feature<sqrt_rate, feature_mask_off, adaptive, normalized> >(all, ec, nd);
-=======
     foreach_feature<norm_data,pred_per_update_feature<sqrt_rate, feature_mask_off, adaptive, normalized, spare> >(all, ec, nd);
->>>>>>> eb52207a
     
     if(normalized) {
       float total_weight = ec.example_t;
@@ -482,13 +473,8 @@
     
     return nd.pred_per_update;
   }
-<<<<<<< HEAD
-  
-  template<bool sqrt_rate, bool feature_mask_off, size_t adaptive, size_t normalized>
-=======
 
 template<bool sqrt_rate, bool feature_mask_off, size_t adaptive, size_t normalized, size_t spare>
->>>>>>> eb52207a
 void compute_update(vw& all, gd& g, example& ec)
 {
   label_data* ld = (label_data*)ec.ld;
