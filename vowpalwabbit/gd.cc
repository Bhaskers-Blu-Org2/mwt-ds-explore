/*
Copyright (c) by respective owners including Yahoo!, Microsoft, and
individual contributors. All rights reserved.  Released under a BSD (revised)
license as described in the file LICENSE.
 */
#include <fstream>
#include <sstream>
#include <float.h>
#ifdef _WIN32
#include <WinSock2.h>
#else
#include <netdb.h>
#endif
#include <string.h>
#include <stdio.h>
#include <assert.h>

#if defined(__SSE2__) && !defined(VW_LDA_NO_SSE)
#include <xmmintrin.h>
#endif

#include "parse_example.h"
#include "constant.h"
#include "sparse_dense.h"
#include "gd.h"
#include "cache.h"
#include "simple_label.h"
#include "accumulate.h"
#include "learner.h"
#include "vw.h"

using namespace std;

namespace GD
{
  struct gd{
    size_t current_pass;
    bool active;
    bool active_simulation;
    float normalized_sum_norm_x;
    bool feature_mask_off;
    size_t no_win_counter;
    size_t early_stop_thres;
    float initial_constant;

    vw* all;
  };
  void predict(vw& all, gd& g, example* ex);
  void local_predict(vw& all, gd& g, example* ex);
  void sync_weights(vw& all);
  
  struct train_data {
    float avg_norm;
    float update;
  };

  template <void (*T)(vw&, train_data*, float, uint32_t)>
  void generic_train(vw& all, example* &ec, float update, bool sqrt_norm)
  {
    if (fabs(update) == 0.)
      return;
    
    float total_weight = ec->example_t;

    if(!all.holdout_set_off)
      total_weight -= (float)all.sd->weighted_holdout_examples; //exclude weights from test_only examples   
    
    float avg_norm = all.normalized_sum_norm_x / total_weight;
    if (sqrt_norm) avg_norm = sqrt(avg_norm);
    
    train_data d = {avg_norm, update};
    
    foreach_feature<train_data*,T>(all, ec, &d);
  }

float InvSqrt(float x){
  float xhalf = 0.5f * x;
  int i = *(int*)&x; // store floating-point bits in integer
  i = 0x5f3759d5 - (i >> 1); // initial guess for Newton's method
  x = *(float*)&i; // convert new bits into float
  x = x*(1.5f - xhalf*x*x); // One round of Newton's method
  return x;
}

template<bool feature_mask_off>
inline void general_update(vw& all, train_data* s, float x, uint32_t fi)
{
  if(feature_mask_off || all.reg.weight_vector[(fi & all.reg.weight_mask)+all.feature_mask_idx]==1.){
    weight* w = &all.reg.weight_vector[fi & all.reg.weight_mask];
    float t = 1.f;
    if(all.adaptive) t = powf(w[1],-all.power_t);
    if(all.normalized_updates) {
      float norm = w[all.normalized_idx] * s->avg_norm;
      float power_t_norm = 1.f - (all.adaptive ? all.power_t : 0.f);
      t *= powf(norm*norm,-power_t_norm);
    }
    w[0] += s->update * x * t;
  }
}

template<bool adaptive, bool normalized, bool feature_mask_off>
inline void specialized_update(vw& all, train_data* s, float x, uint32_t fi)
{
  if(feature_mask_off || all.reg.weight_vector[(fi & all.reg.weight_mask)+all.feature_mask_idx]==1.){
    weight* w = &all.reg.weight_vector[fi & all.reg.weight_mask];
    float t = 1.f;
    float inv_norm = 1.f;
    if(normalized) inv_norm /= (w[all.normalized_idx] * s->avg_norm);
    if(adaptive) {
#if defined(__SSE2__) && !defined(VW_LDA_NO_SSE)
    __m128 eta = _mm_load_ss(&w[1]);
    eta = _mm_rsqrt_ss(eta);
    _mm_store_ss(&t, eta);
    t *= inv_norm;
#else
    t = InvSqrt(w[1]) * inv_norm;
#endif
    } else {
      t *= inv_norm*inv_norm; //if only using normalized updates but not adaptive, need to divide by feature norm squared
    }
    w[0] += s->update * x * t;
  }
}

  void end_pass(void* d)
  {
    gd* g = (gd*)d;
    vw* all = g->all;
    
    sync_weights(*all);
    if(all->span_server != "") {
      if(all->adaptive)
	accumulate_weighted_avg(*all, all->span_server, all->reg);
      else 
        accumulate_avg(*all, all->span_server, all->reg, 0);	      
    }
    
    all->eta *= all->eta_decay_rate;
    if (all->save_per_pass)
      save_predictor(*all, all->final_regressor_name, all->current_pass);   
    
    all->current_pass++;
    
    if(!all->holdout_set_off)
      {
        if(summarize_holdout_set(*all, g->no_win_counter))
          finalize_regressor(*all, all->final_regressor_name);
        if((g->early_stop_thres == g->no_win_counter) &&
           ((all->check_holdout_every_n_passes <= 1) ||
            ((all->current_pass % all->check_holdout_every_n_passes) == 0)))
          all-> early_terminate = true;
      }   
  }

void learn(void* d, learner& base, example* ec)
{
  gd* g = (gd*)d;
  vw* all = g->all;
  label_data* ld = (label_data*)ec->ld;

  assert(ec->in_use);

  predict(*all,*g,ec);

  if ((all->holdout_set_off || !ec->test_only) && ld->weight > 0)
    {
      local_predict(*all, *g, ec);

      if (ec->eta_round != 0.)
	{
          if(all->power_t == 0.5) { 
            if (all->adaptive) {
              if (all->normalized_updates){ 
                if (g->feature_mask_off) 
                  generic_train<specialized_update<true, true, true> >
                    (*all,ec,(float)ec->eta_round,true);
                else
                  generic_train<specialized_update<true, true, false> >
                    (*all,ec,(float)ec->eta_round,true);
              }
              else {
                if (g->feature_mask_off) 
                  generic_train<specialized_update<true, false, true> >
                    (*all,ec,(float)ec->eta_round,true);
                else
                  generic_train<specialized_update<true, false, false> >
                    (*all,ec,(float)ec->eta_round,true);
              }
            }              
            else { //for adaptive 
              if (all->normalized_updates){ 
                if (g->feature_mask_off) 
                  generic_train<specialized_update<false, true, true> >
                    (*all,ec,(float)ec->eta_round,true);
                else
                  generic_train<specialized_update<false, true, false> >
                    (*all,ec,(float)ec->eta_round,true);
              }
              else {
                if (g->feature_mask_off) 
                  generic_train<specialized_update<false, false, true> >
                    (*all,ec,(float)ec->eta_round,true);
                else
                  generic_train<specialized_update<false, false, false> >
                    (*all,ec,(float)ec->eta_round,true);
              }  
            }
          }//end of power_t
          else{
            if (g->feature_mask_off)
              generic_train<general_update<true> >(*all,ec,(float)ec->eta_round,false);
            else
              generic_train<general_update<false> >(*all,ec,(float)ec->eta_round,false);
          }  
	  if (all->sd->contraction < 1e-10)  // updating weights now to avoid numerical instability
	    sync_weights(*all);
	}
    }
}

void sync_weights(vw& all) {
  if (all.sd->gravity == 0. && all.sd->contraction == 1.)  // to avoid unnecessary weight synchronization
    return;
  uint32_t length = 1 << all.num_bits;
  size_t stride = all.reg.stride;
  for(uint32_t i = 0; i < length && all.reg_mode; i++)
    all.reg.weight_vector[stride*i] = trunc_weight(all.reg.weight_vector[stride*i], (float)all.sd->gravity) * (float)all.sd->contraction;
  all.sd->gravity = 0.;
  all.sd->contraction = 1.;
}

float finalize_prediction(vw& all, float ret) 
{
  if ( nanpattern(ret))
    {
      cerr << "NAN prediction in example " << all.sd->example_number + 1 << ", forcing 0.0" << endl;
      return 0.;
    }
  if ( ret > all.sd->max_label )
    return (float)all.sd->max_label;
  if (ret < all.sd->min_label)
    return (float)all.sd->min_label;
  return ret;
}

struct string_value {
  float v;
  string s;
  friend bool operator<(const string_value& first, const string_value& second);
};

bool operator<(const string_value& first, const string_value& second)
{
  return fabs(first.v) > fabs(second.v);
}

#include <algorithm>

void audit_feature(vw& all, feature* f, audit_data* a, vector<string_value>& results, string prepend, string& ns_pre, size_t offset = 0)
{ 
  ostringstream tempstream;
  size_t index = (f->weight_index + offset) & all.reg.weight_mask;
  weight* weights = all.reg.weight_vector;
  size_t stride = all.reg.stride;
  
  if(all.audit) tempstream << prepend;
  
  string tmp = "";
  
  if (a != NULL){
    tmp += a->space;
    tmp += '^';
    tmp += a->feature; 
  }
 
  if (a != NULL && all.audit){
    tempstream << tmp << ':';
  }
  else 	if ( index == (((constant * stride * all.wpp + offset)&all.reg.weight_mask)) && all.audit){
    tempstream << "Constant:";
  }  
  if(all.audit){
    tempstream << (index/stride & all.parse_mask) << ':' << f->x;
    tempstream  << ':' << trunc_weight(weights[index], (float)all.sd->gravity) * (float)all.sd->contraction;
  }
  if(all.current_pass == 0 && all.inv_hash_regressor_name != ""){ //for invert_hash
    if ( index == ((constant * stride + offset )& all.reg.weight_mask))
      tmp = "Constant";

    ostringstream convert;
    convert << (index/stride & all.parse_mask);
    tmp = ns_pre + tmp + ":"+ convert.str();
    
    if(!all.name_index_map.count(tmp)){
      all.name_index_map.insert(std::map< std::string, size_t>::value_type(tmp, (index/stride & all.parse_mask)));
    }
  }

  if(all.adaptive && all.audit)
    tempstream << '@' << weights[index+1];
  string_value sv = {weights[index]*f->x, tempstream.str()};
  results.push_back(sv);
}

void audit_features(vw& all, v_array<feature>& fs, v_array<audit_data>& as, vector<string_value>& results, string prepend, string& ns_pre, size_t offset = 0)
{
  for (size_t j = 0; j< fs.size(); j++)
    if (as.begin != as.end)
      audit_feature(all, & fs[j], & as[j], results, prepend, ns_pre, offset);
    else
      audit_feature(all, & fs[j], NULL, results, prepend, ns_pre, offset);
}

void audit_quad(vw& all, feature& left_feature, audit_data* left_audit, v_array<feature> &right_features, v_array<audit_data> &audit_right, vector<string_value>& results, string& ns_pre, uint32_t offset = 0)
{
  size_t halfhash = quadratic_constant * (left_feature.weight_index + offset);

  ostringstream tempstream;
  if (audit_right.size() != 0 && left_audit && all.audit)
    tempstream << left_audit->space << '^' << left_audit->feature << '^';
  string prepend = tempstream.str();

  if(all.current_pass == 0 && audit_right.size() != 0 && left_audit)//for invert_hash
  {
    ns_pre = left_audit->space; 
    ns_pre = ns_pre + '^' + left_audit->feature + '^';
  }
 
  audit_features(all, right_features, audit_right, results, prepend, ns_pre, halfhash + offset);
}

void audit_triple(vw& all, feature& f0, audit_data* f0_audit, feature& f1, audit_data* f1_audit, 
		  v_array<feature> &right_features, v_array<audit_data> &audit_right, vector<string_value>& results, string& ns_pre, uint32_t offset = 0)
{
  size_t halfhash = cubic_constant2 * (cubic_constant * (f0.weight_index + offset) + f1.weight_index + offset);

  ostringstream tempstream;
  if (audit_right.size() > 0 && f0_audit && f1_audit && all.audit)
    tempstream << f0_audit->space << '^' << f0_audit->feature << '^' 
	       << f1_audit->space << '^' << f1_audit->feature << '^';
  string prepend = tempstream.str();

  if(all.current_pass == 0 && audit_right.size() != 0 && f0_audit && f1_audit)//for invert_hash
  {
    ns_pre = f0_audit->space;
    ns_pre = ns_pre + '^' + f0_audit->feature + '^' + f1_audit->space + '^' + f1_audit->feature + '^';
  }
  audit_features(all, right_features, audit_right, results, prepend, ns_pre, halfhash + offset);  
}

void print_features(vw& all, example* &ec)
{
  weight* weights = all.reg.weight_vector;
  
  if (all.lda > 0)
    {
      size_t count = 0;
      for (unsigned char* i = ec->indices.begin; i != ec->indices.end; i++)
	count += ec->audit_features[*i].size() + ec->atomics[*i].size();
      for (unsigned char* i = ec->indices.begin; i != ec->indices.end; i++) 
	for (audit_data *f = ec->audit_features[*i].begin; f != ec->audit_features[*i].end; f++)
	  {
	    cout << '\t' << f->space << '^' << f->feature << ':' << (f->weight_index/all.reg.stride & all.parse_mask) << ':' << f->x;
	    for (size_t k = 0; k < all.lda; k++)
	      cout << ':' << weights[(f->weight_index+k) & all.reg.weight_mask];
	  }
      cout << " total of " << count << " features." << endl;
    }
  else
    {
      vector<string_value> features;
      string empty;
      string ns_pre;
      
      for (unsigned char* i = ec->indices.begin; i != ec->indices.end; i++){ 
        ns_pre = "";
	audit_features(all, ec->atomics[*i], ec->audit_features[*i], features, empty, ns_pre, ec->ft_offset);
        ns_pre = "";
      }
      for (vector<string>::iterator i = all.pairs.begin(); i != all.pairs.end();i++) 
	{
	  int fst = (*i)[0];
	  int snd = (*i)[1];
	  for (size_t j = 0; j < ec->atomics[fst].size(); j++)
	    {
	      audit_data* a = NULL;
	      if (ec->audit_features[fst].size() > 0)
		a = & ec->audit_features[fst][j];
	      audit_quad(all, ec->atomics[fst][j], a, ec->atomics[snd], ec->audit_features[snd], features, ns_pre);
	    }
	}

      for (vector<string>::iterator i = all.triples.begin(); i != all.triples.end();i++) 
	{
	  int fst = (*i)[0];
	  int snd = (*i)[1];
	  int trd = (*i)[2];
	  for (size_t j = 0; j < ec->atomics[fst].size(); j++)
	    {
	      audit_data* a1 = NULL;
	      if (ec->audit_features[fst].size() > 0)
		a1 = & ec->audit_features[fst][j];
	      for (size_t k = 0; k < ec->atomics[snd].size(); k++)
		{
		  audit_data* a2 = NULL;
		  if (ec->audit_features[snd].size() > 0)
		    a2 = & ec->audit_features[snd][k];
		  audit_triple(all, ec->atomics[fst][j], a1, ec->atomics[snd][k], a2, ec->atomics[trd], ec->audit_features[trd], features, ns_pre);
		}
	    }
	}

      sort(features.begin(),features.end());
      if(all.audit){ 
        for (vector<string_value>::iterator sv = features.begin(); sv!= features.end(); sv++)
	  cout << '\t' << (*sv).s;
        cout << endl;
      }
    }
}

void print_audit_features(vw& all, example* ec)
{
  if(all.audit)
    print_result(all.stdout_fileno,ec->final_prediction,-1,ec->tag);
  fflush(stdout);
  print_features(all, ec);
}

  struct norm_data {
    float g;
    float norm;
    float norm_x;
  };

template<bool adaptive, bool normalized, bool feature_mask_off>
inline void simple_norm_compute(vw& all, norm_data* nd, float x, uint32_t fi) {

  if(feature_mask_off || all.reg.weight_vector[(fi & all.reg.weight_mask)+all.feature_mask_idx]==1.){
    weight* w = &all.reg.weight_vector[fi & all.reg.weight_mask];
    float x2 = x * x;
    float t = 1.f;
    float inv_norm = 1.f;
    float inv_norm2 = 1.f;
    if(normalized) {
      inv_norm /= w[all.normalized_idx];
      inv_norm2 = inv_norm*inv_norm;
      nd->norm_x += x2 * inv_norm2;
    }
    if(adaptive){
      w[1] += nd->g * x2;

#if defined(__SSE2__) && !defined(VW_LDA_NO_SSE)
    __m128 eta = _mm_load_ss(&w[1]);
    eta = _mm_rsqrt_ss(eta);
    _mm_store_ss(&t, eta);
    t *= inv_norm;
#else
    t = InvSqrt(w[1]) * inv_norm;
#endif
    } else {
      t *= inv_norm2; //if only using normalized but not adaptive, we're dividing update by feature norm squared
    }
    nd->norm += x2 * t;
  }
}

template<bool feature_mask_off>
inline void powert_norm_compute(vw& all, norm_data* nd, float x, uint32_t fi) {
  if(feature_mask_off || all.reg.weight_vector[(fi & all.reg.weight_mask)+all.feature_mask_idx]==1.){
    float power_t_norm = 1.f - (all.adaptive ? all.power_t : 0.f);

    weight* w = &all.reg.weight_vector[fi & all.reg.weight_mask];
    float x2 = x * x;
    float t = 1.f;
    if(all.adaptive){
      w[1] += nd->g * x2;
      t = powf(w[1], -all.power_t);
    }
    if(all.normalized_updates) {
      float range2 = w[all.normalized_idx] * w[all.normalized_idx];
      t *= powf(range2, -power_t_norm);
      nd->norm_x += x2 / range2;
    }
    nd->norm += x2 * t;
  }
}

  template <void (*T)(vw&,norm_data*,float,uint32_t)>
float compute_norm(vw& all, example* &ec)
{//We must traverse the features in _precisely_ the same order as during training.
  label_data* ld = (label_data*)ec->ld;
  float g = all.loss->getSquareGrad(ec->final_prediction, ld->label) * ld->weight;
  if (g==0) return 1.;

  norm_data nd = {g, 0., 0.};

<<<<<<< HEAD
  foreach_feature<T>(all, ec, &nd);

=======
  foreach_feature<norm_data*,T>(all, ec, &nd);
  
>>>>>>> 93e33261
  if(all.normalized_updates) {
    float total_weight = ec->example_t;

    if(!all.holdout_set_off)
      total_weight -= (float)all.sd->weighted_holdout_examples; //exclude weights from test_only examples   
    
    all.normalized_sum_norm_x += ld->weight * nd.norm_x;

    float avg_sq_norm = all.normalized_sum_norm_x / total_weight;
    if(all.power_t == 0.5) {
      if(all.adaptive) nd.norm /= sqrt(avg_sq_norm);
      else nd.norm /= avg_sq_norm;
    } else {
      float power_t_norm = 1.f - (all.adaptive ? all.power_t : 0.f);
      nd.norm *= powf(avg_sq_norm,-power_t_norm);
    }
  }
  
  return nd.norm;
}

  void local_predict(vw& all, gd& g, example* ec)
{
  label_data* ld = (label_data*)ec->ld;

  if(g.active_simulation){
    float k = ec->example_t - ld->weight;
    ec->revert_weight = all.loss->getRevertingWeight(all.sd, ec->final_prediction, all.eta/powf(k,all.power_t));
    float importance = query_decision(all, ec, k);
    if(importance > 0){
      all.sd->queries += 1;
      ld->weight *= importance;
    }
    else //do not query => do not train
      ld->label = FLT_MAX;
  }

  float t;
  if(all.active && ld->label != FLT_MAX)
    t = (float)all.sd->weighted_unlabeled_examples;
  else
    t = (float)(ec->example_t - all.sd->weighted_holdout_examples);

  ec->eta_round = 0;

  if (ld->label != FLT_MAX)
    ec->loss = all.loss->getLoss(all.sd, ec->final_prediction, ld->label) * ld->weight;

  if (ld->label != FLT_MAX && !ec->test_only)
    {
      if (all.training && ec->loss > 0.)
        {
	  float eta_t;
	  float norm;
          if(all.adaptive || all.normalized_updates) {
            if(all.power_t == 0.5) {
                if (all.adaptive && all.normalized_updates){
                  if (g.feature_mask_off)
                    norm = compute_norm<simple_norm_compute<true, true, true> >(all,ec);
                  else
                    norm = compute_norm<simple_norm_compute<true, true, false> >(all,ec);
                }
                else if (all.adaptive){
                  if (g.feature_mask_off)
                    norm = compute_norm<simple_norm_compute<true, false, true> >(all,ec);
                  else
                    norm = compute_norm<simple_norm_compute<true, false, false> >(all,ec);
                } 
                else{ 
                   if (g.feature_mask_off)
                    norm = compute_norm<simple_norm_compute<false, true, true> >(all,ec);
                  else
                    norm = compute_norm<simple_norm_compute<false, true, false> >(all,ec);
                }
            }
            else{
              if(g.feature_mask_off)  
                norm = compute_norm<powert_norm_compute<true> >(all,ec);
              else
                norm = compute_norm<powert_norm_compute<false> >(all,ec);
            }
          }
          else 
            norm = ec->total_sum_feat_sq;  

          eta_t = all.eta * norm * ld->weight;
          if(!all.adaptive) eta_t *= powf(t,-all.power_t);
          
          float update = 0.f;
          if( all.invariant_updates )
            update = all.loss->getUpdate(ec->final_prediction, ld->label, eta_t, norm);
          else
            update = all.loss->getUnsafeUpdate(ec->final_prediction, ld->label, eta_t, norm);

	  ec->eta_round = (float) (update / all.sd->contraction);

	  if (all.reg_mode && fabs(ec->eta_round) > 1e-8) {
	    double dev1 = all.loss->first_derivative(all.sd, ec->final_prediction, ld->label);
	    double eta_bar = (fabs(dev1) > 1e-8) ? (-ec->eta_round / dev1) : 0.0;
	    if (fabs(dev1) > 1e-8)
	      all.sd->contraction /= (1. + all.l2_lambda * eta_bar * norm);
	    all.sd->gravity += eta_bar * sqrt(norm) * all.l1_lambda;
	  }
        }
    }
  else if(all.active)
    ec->revert_weight = all.loss->getRevertingWeight(all.sd, ec->final_prediction, all.eta/powf(t,all.power_t));

}

  void predict(vw& all, gd& g, example* ex)
{

  if (!ex->precomputed_prediction) {

    label_data* ld = (label_data*)ex->ld;
    float prediction;

    if (all.training && all.normalized_updates && ld->label != FLT_MAX) {
      if( all.power_t == 0.5 ) {
	if (all.reg_mode % 2)
	  prediction = inline_predict<vec_add_trunc_rescale>(all, ex);
	else
	  prediction = inline_predict<vec_add_rescale>(all, ex);
      }
      else {
	if (all.reg_mode % 2)
	  prediction = inline_predict<vec_add_trunc_rescale_general>(all, ex);
	else
	  prediction = inline_predict<vec_add_rescale_general>(all, ex);
      }
    }
    else {
      if (all.reg_mode % 2)
	prediction = inline_predict<vec_add_trunc>(all, ex);
      else
	prediction = inline_predict<vec_add>(all, ex);
    }

    ex->partial_prediction = prediction;

    all.set_minmax(all.sd, ld->label);

    ex->final_prediction = finalize_prediction(all, ex->partial_prediction * (float)all.sd->contraction);

    if ((all.audit && !ex->test_only) || all.hash_inv)
      print_audit_features(all, ex);
  }

  ex->done = true;
}


void save_load_regressor(vw& all, io_buf& model_file, bool read, bool text)
{
  uint32_t length = 1 << all.num_bits;
  uint32_t stride = all.reg.stride;
  int c = 0;
  uint32_t i = 0;
  size_t brw = 1;

  if(all.print_invert){ //write readable model with feature names           
    weight* v;
    char buff[512];
    int text_len; 
    typedef std::map< std::string, size_t> str_int_map;  
        
    for(str_int_map::iterator it = all.name_index_map.begin(); it != all.name_index_map.end(); ++it){              
      v = &(all.reg.weight_vector[stride*(it->second)]);
      if(*v != 0.){
        text_len = sprintf(buff, "%s", (char*)it->first.c_str());
        brw = bin_text_write_fixed(model_file, (char*)it->first.c_str(), sizeof(*it->first.c_str()),
					 buff, text_len, true);
        text_len = sprintf(buff, ":%f\n", *v);
        brw+= bin_text_write_fixed(model_file,(char *)v, sizeof (*v),
					 buff, text_len, true);
      }	
    }
    return;
  } 

  do 
    {
      brw = 1;
      weight* v;
      if (read)
	{
	  c++;
	  brw = bin_read_fixed(model_file, (char*)&i, sizeof(i),"");
	  if (brw > 0)
	    {
	      assert (i< length);		
	      v = &(all.reg.weight_vector[stride*i]);
	      brw += bin_read_fixed(model_file, (char*)v, sizeof(*v), "");
	    }
	}
      else// write binary or text
	{
                      
         v = &(all.reg.weight_vector[stride*i]);
	 if (*v != 0.)
	    {
	      c++;
	      char buff[512];
	      int text_len;

	      text_len = sprintf(buff, "%d", i);
	      brw = bin_text_write_fixed(model_file,(char *)&i, sizeof (i),
					 buff, text_len, text);
	      
              text_len = sprintf(buff, ":%f\n", *v);
	      brw+= bin_text_write_fixed(model_file,(char *)v, sizeof (*v),
					 buff, text_len, text);
	    }
	}
 
      if (!read)
	i++;
    }
  while ((!read && i < length) || (read && brw >0));  
}

void save_load_online_state(vw& all, io_buf& model_file, bool read, bool text)
{
  char buff[512];
  
  uint32_t text_len = sprintf(buff, "initial_t %f\n", all.initial_t);
  bin_text_read_write_fixed(model_file,(char*)&all.initial_t, sizeof(all.initial_t), 
			    "", read, 
			    buff, text_len, text);

  text_len = sprintf(buff, "norm normalizer %f\n", all.normalized_sum_norm_x);
  bin_text_read_write_fixed(model_file,(char*)&all.normalized_sum_norm_x, sizeof(all.normalized_sum_norm_x), 
			    "", read, 
			    buff, text_len, text);

  text_len = sprintf(buff, "t %f\n", all.sd->t);
  bin_text_read_write_fixed(model_file,(char*)&all.sd->t, sizeof(all.sd->t), 
			    "", read, 
			    buff, text_len, text);

  text_len = sprintf(buff, "sum_loss %f\n", all.sd->sum_loss);
  bin_text_read_write_fixed(model_file,(char*)&all.sd->sum_loss, sizeof(all.sd->sum_loss), 
			    "", read, 
			    buff, text_len, text);

  text_len = sprintf(buff, "sum_loss_since_last_dump %f\n", all.sd->sum_loss_since_last_dump);
  bin_text_read_write_fixed(model_file,(char*)&all.sd->sum_loss_since_last_dump, sizeof(all.sd->sum_loss_since_last_dump), 
			    "", read, 
			    buff, text_len, text);

  text_len = sprintf(buff, "dump_interval %f\n", all.sd->dump_interval);
  bin_text_read_write_fixed(model_file,(char*)&all.sd->dump_interval, sizeof(all.sd->dump_interval), 
			    "", read, 
			    buff, text_len, text);

  text_len = sprintf(buff, "min_label %f\n", all.sd->min_label);
  bin_text_read_write_fixed(model_file,(char*)&all.sd->min_label, sizeof(all.sd->min_label), 
			    "", read, 
			    buff, text_len, text);

  text_len = sprintf(buff, "max_label %f\n", all.sd->max_label);
  bin_text_read_write_fixed(model_file,(char*)&all.sd->max_label, sizeof(all.sd->max_label), 
			    "", read, 
			    buff, text_len, text);

  text_len = sprintf(buff, "weighted_examples %f\n", all.sd->weighted_examples);
  bin_text_read_write_fixed(model_file,(char*)&all.sd->weighted_examples, sizeof(all.sd->weighted_examples), 
			    "", read, 
			    buff, text_len, text);

  text_len = sprintf(buff, "weighted_labels %f\n", all.sd->weighted_labels);
  bin_text_read_write_fixed(model_file,(char*)&all.sd->weighted_labels, sizeof(all.sd->weighted_labels), 
			    "", read, 
			    buff, text_len, text);

  text_len = sprintf(buff, "weighted_unlabeled_examples %f\n", all.sd->weighted_unlabeled_examples);
  bin_text_read_write_fixed(model_file,(char*)&all.sd->weighted_unlabeled_examples, sizeof(all.sd->weighted_unlabeled_examples), 
			    "", read, 
			    buff, text_len, text);
  
  text_len = sprintf(buff, "example_number %u\n", (uint32_t)all.sd->example_number);
  bin_text_read_write_fixed(model_file,(char*)&all.sd->example_number, sizeof(all.sd->example_number), 
			    "", read, 
			    buff, text_len, text);

  text_len = sprintf(buff, "total_features %u\n", (uint32_t)all.sd->total_features);
  bin_text_read_write_fixed(model_file,(char*)&all.sd->total_features, sizeof(all.sd->total_features), 
			    "", read, 
			    buff, text_len, text);

  uint32_t length = 1 << all.num_bits;
  uint32_t stride = all.reg.stride;
  int c = 0;
  uint32_t i = 0;
  size_t brw = 1;
  do 
    {
      brw = 1;
      weight* v;
      if (read)
	{
	  c++;
	  brw = bin_read_fixed(model_file, (char*)&i, sizeof(i),"");
	  if (brw > 0)
	    {
	      assert (i< length);		
	      v = &(all.reg.weight_vector[stride*i]);
	      if (stride == 2) //either adaptive or normalized
		brw += bin_read_fixed(model_file, (char*)v, sizeof(*v)*2, "");
	      else //adaptive and normalized
		brw += bin_read_fixed(model_file, (char*)v, sizeof(*v)*3, "");	
	    }
	}
      else // write binary or text
	{
	  v = &(all.reg.weight_vector[stride*i]);
	  if (*v != 0.)
	    {
	      c++;
	      char buff[512];
	      int text_len = sprintf(buff, "%d", i);
	      brw = bin_text_write_fixed(model_file,(char *)&i, sizeof (i),
					 buff, text_len, text);
	      
	      if (stride == 2)
		{//either adaptive or normalized
		  text_len = sprintf(buff, ":%f %f\n", *v, *(v+1));
		  brw+= bin_text_write_fixed(model_file,(char *)v, 2*sizeof (*v),
					     buff, text_len, text);
		}
	      else
		{//adaptive and normalized
		  text_len = sprintf(buff, ":%f %f %f\n", *v, *(v+1), *(v+2));
		  brw+= bin_text_write_fixed(model_file,(char *)v, 3*sizeof (*v),
					     buff, text_len, text);
		}
	    }
	}
      if (!read)
	i++;
    }
  while ((!read && i < length) || (read && brw >0));  
}

void save_load(void* data, io_buf& model_file, bool read, bool text)
{
  gd* g = (gd*)data;
  vw* all = g->all;
  if(read)
    {
      initialize_regressor(*all);

      if(all->adaptive && all->initial_t > 0)
	{
	  uint32_t length = 1 << all->num_bits;
	  uint32_t stride = all->reg.stride;
	  for (size_t j = 1; j < stride*length; j+=stride)
	    {
	      all->reg.weight_vector[j] = all->initial_t;   //for adaptive update, we interpret initial_t as previously seeing initial_t fake datapoints, all with squared gradient=1
	      //NOTE: this is not invariant to the scaling of the data (i.e. when combined with normalized). Since scaling the data scales the gradient, this should ideally be 
	      //feature_range*initial_t, or something like that. We could potentially fix this by just adding this base quantity times the current range to the sum of gradients 
	      //stored in memory at each update, and always start sum of gradients to 0, at the price of additional additions and multiplications during the update...
	    }
	}

      if (g->initial_constant != 0.0)
        VW::set_weight(*all, constant, 0, g->initial_constant);

    }

  if (model_file.files.size() > 0)
    {
      bool resume = all->save_resume;
      char buff[512];
      uint32_t text_len = sprintf(buff, ":%d\n", resume);
      bin_text_read_write_fixed(model_file,(char *)&resume, sizeof (resume),
				"", read,
				buff, text_len, text);
      if (resume)
	save_load_online_state(*all, model_file, read, text);
      else
	save_load_regressor(*all, model_file, read, text);
    }
}

learner* setup(vw& all, po::variables_map& vm)
{
  gd* g = (gd*)calloc(1, sizeof(gd));
  g->all = &all;
  g->active = all.active;
  g->active_simulation = all.active_simulation;
  g->normalized_sum_norm_x = all.normalized_sum_norm_x;
  g->no_win_counter = 0;
  g->early_stop_thres = 3;

  if(vm.count("feature_mask"))
    g->feature_mask_off = false;
  else
    g->feature_mask_off = true;

  if(!all.holdout_set_off)
  {
    all.sd->holdout_best_loss = FLT_MAX;
    if(vm.count("early_terminate"))      
      g->early_stop_thres = vm["early_terminate"].as< size_t>();     
  }

  if (vm.count("constant")) {
      g->initial_constant = vm["constant"].as<float>();     
  }

  learner* ret = new learner(g,learn, save_load, all.reg.stride);
  ret->set_end_pass(end_pass);
  return ret;
}
}<|MERGE_RESOLUTION|>--- conflicted
+++ resolved
@@ -495,13 +495,8 @@
 
   norm_data nd = {g, 0., 0.};
 
-<<<<<<< HEAD
-  foreach_feature<T>(all, ec, &nd);
-
-=======
   foreach_feature<norm_data*,T>(all, ec, &nd);
-  
->>>>>>> 93e33261
+
   if(all.normalized_updates) {
     float total_weight = ec->example_t;
 
