#include <float.h>
#include <math.h>
#include <stdio.h>

#include "oaa.h"
#include "simple_label.h"
#include "cache.h"

using namespace std;

namespace OAA {

  char* bufread_label(mc_label* ld, char* c)
  {
    ld->label = *(uint32_t *)c;
    c += sizeof(ld->label);
    ld->weight = *(float *)c;
    c += sizeof(ld->weight);
    return c;
  }

  size_t read_cached_label(shared_data*, void* v, io_buf& cache)
  {
    mc_label* ld = (mc_label*) v;
    char *c;
    size_t total = sizeof(ld->label)+sizeof(ld->weight);
    if (buf_read(cache, c, total) < total) 
      return 0;
    c = bufread_label(ld,c);

    return total;
  }

  float weight(void* v)
  {
    mc_label* ld = (mc_label*) v;
    return ld->weight;
  }

  float initial(void* v)
  {
    return 0.;
  }

  char* bufcache_label(mc_label* ld, char* c)
  {
    *(uint32_t *)c = ld->label;
    c += sizeof(ld->label);
    *(float *)c = ld->weight;
    c += sizeof(ld->weight);
    return c;
  }

  void cache_label(void* v, io_buf& cache)
  {
    char *c;
    mc_label* ld = (mc_label*) v;
    buf_write(cache, c, sizeof(ld->label)+sizeof(ld->weight));
    c = bufcache_label(ld,c);
  }

  void default_label(void* v)
  {
    mc_label* ld = (mc_label*) v;
    ld->label = -1;
    ld->weight = 1.;
  }

  void delete_label(void* v)
  {
  }

  void parse_label(shared_data*, void* v, v_array<substring>& words)
  {
    mc_label* ld = (mc_label*)v;

    switch(words.index()) {
    case 0:
      break;
    case 1:
      ld->label = float_of_substring(words[0]);
      ld->weight = 1.0;
      break;
    case 2:
      ld->label = float_of_substring(words[0]);
      ld->weight = float_of_substring(words[1]);
      break;
    default:
      cerr << "malformed example!\n";
      cerr << "words.index() = " << words.index() << endl;
    }
  }

  //nonreentrant
  size_t k=0;
  size_t increment=0;
  size_t total_increment=0;

  void print_update(vw& all, example *ec)
  {
    if (all.sd->weighted_examples > all.sd->dump_interval && !all.quiet && !all.bfgs)
      {
        mc_label* ld = (mc_label*) ec->ld;
        char label_buf[32];
        if (ld->label == INT_MAX)
          strcpy(label_buf," unknown");
        else
          sprintf(label_buf,"%8i",ld->label);

        fprintf(stderr, "%-10.6f %-10.6f %8ld %8.1f   %s %8i %8lu\n",
                all.sd->sum_loss/all.sd->weighted_examples,
                all.sd->sum_loss_since_last_dump / (all.sd->weighted_examples - all.sd->old_weighted_examples),
                (long int)all.sd->example_number,
                all.sd->weighted_examples,
                label_buf,
                *(prediction_t*)&ec->final_prediction,
                (long unsigned int)ec->num_features);
     
        all.sd->sum_loss_since_last_dump = 0.0;
        all.sd->old_weighted_examples = all.sd->weighted_examples;
        all.sd->dump_interval *= 2;
      }
  }

  void output_example(vw& all, example* ec)
  {
    mc_label* ld = (mc_label*)ec->ld;
    all.sd->weighted_examples += ld->weight;
    all.sd->total_features += ec->num_features;
    size_t loss = 1;
    if (ld->label == *(prediction_t*)&(ec->final_prediction))
      loss = 0;
    all.sd->sum_loss += loss;
    all.sd->sum_loss_since_last_dump += loss;
  
    for (size_t i = 0; i<all.final_prediction_sink.index(); i++)
      {
        int f = all.final_prediction_sink[i];
        all.print(f, *(prediction_t*)&(ec->final_prediction), 0, ec->tag);
      }
  
    all.sd->example_number++;

    print_update(all, ec);
  }

  void update_indicies(vw& all, example* ec, size_t amount)
  {
    for (size_t* i = ec->indices.begin; i != ec->indices.end; i++) 
      {
        feature* end = ec->atomics[*i].end;
        for (feature* f = ec->atomics[*i].begin; f!= end; f++)
          f->weight_index += amount;
      }
    if (all.audit)
      {
        for (size_t* i = ec->indices.begin; i != ec->indices.end; i++) 
          if (ec->audit_features[*i].begin != ec->audit_features[*i].end)
            for (audit_data *f = ec->audit_features[*i].begin; f != ec->audit_features[*i].end; f++)
              f->weight_index += amount;
      }
  }

  void (*base_learner)(void*,example*) = NULL;

  void learn(void*a, example* ec)
  {
    vw* all = (vw*)a;
    mc_label* mc_label_data = (mc_label*)ec->ld;
    size_t prediction = 1;
    float score = INT_MIN;
  
    if (mc_label_data->label > k && mc_label_data->label != (uint32_t)-1)
      cerr << "warning: label " << mc_label_data->label << " is greater than " << k << endl;
  
<<<<<<< HEAD
    for (size_t i = 1; i <= k; i++)
      {
        label_data simple_temp;
        simple_temp.initial = 0.;
        if (mc_label_data->label == i)
          simple_temp.label = 1;
        else
          simple_temp.label = -1;
        simple_temp.weight = mc_label_data->weight;
        ec->ld = &simple_temp;
        if (i != 0)
          update_indicies(*all, ec, increment);
        base_learner(all,ec);
        if (ec->partial_prediction > score)
          {
            score = ec->partial_prediction;
            prediction = i;
          }
        ec->partial_prediction = 0.;
      }
    ec->ld = mc_label_data;
    *(prediction_t*)&(ec->final_prediction) = prediction;
    update_indicies(*all, ec, -total_increment);
  }

  void drive_oaa(void *in)
  {
    vw* all = (vw*)in;
    example* ec = NULL;
    while ( true )
      {
        if ((ec = get_example(all->p)) != NULL)//semiblocking operation.
          {
            learn(all, ec);
            output_example(*all, ec);
            free_example(*all, ec);
          }
        else if (parser_done(all->p))
          {
            all->finish(all);
            return;
          }
        else 
          ;
      }
  }
=======
  for (size_t i = 1; i <= k; i++)
    {
      label_data simple_temp;
      simple_temp.initial = 0.;
      if (mc_label_data->label == i)
	simple_temp.label = 1;
      else
	simple_temp.label = -1;
      simple_temp.weight = mc_label_data->weight;
      ec->ld = &simple_temp;
      if (i != 0)
	update_indicies(*all, ec, increment);
      base_learner(all,ec);
      if (ec->partial_prediction > score)
	{
	  score = ec->partial_prediction;
	  prediction = i;
	}
      ec->partial_prediction = 0.;
    }
  ec->ld = mc_label_data;
  *(prediction_t*)&(ec->final_prediction) = prediction;
  update_indicies(*all, ec, -total_increment);
}

void drive_oaa(void *in)
{
  vw* all = (vw*)in;
  example* ec = NULL;
  while ( true )
    {
      if ((ec = get_example(all->p)) != NULL)//semiblocking operation.
	{
	  learn(all, ec);
          output_example(*all, ec);
	  vw_finish_example(*all, ec);
	}
      else if (parser_done(all->p))
	{
	  all->finish(all);
	  return;
	}
      else 
	;
    }
}
>>>>>>> c93ff267

  void parse_flags(vw& all, std::vector<std::string>&opts, po::variables_map& vm, size_t s)
  {
    *(all.lp) = mc_label_parser;
    k = s;
    all.driver = drive_oaa;
    base_learner = all.learn;
    all.learn = learn;
    increment = (all.length()/k) * all.stride;
    total_increment = increment*(k-1);
  }
}<|MERGE_RESOLUTION|>--- conflicted
+++ resolved
@@ -173,7 +173,6 @@
     if (mc_label_data->label > k && mc_label_data->label != (uint32_t)-1)
       cerr << "warning: label " << mc_label_data->label << " is greater than " << k << endl;
   
-<<<<<<< HEAD
     for (size_t i = 1; i <= k; i++)
       {
         label_data simple_temp;
@@ -209,7 +208,7 @@
           {
             learn(all, ec);
             output_example(*all, ec);
-            free_example(*all, ec);
+            vw_finish_example(*all, ec);
           }
         else if (parser_done(all->p))
           {
@@ -220,54 +219,6 @@
           ;
       }
   }
-=======
-  for (size_t i = 1; i <= k; i++)
-    {
-      label_data simple_temp;
-      simple_temp.initial = 0.;
-      if (mc_label_data->label == i)
-	simple_temp.label = 1;
-      else
-	simple_temp.label = -1;
-      simple_temp.weight = mc_label_data->weight;
-      ec->ld = &simple_temp;
-      if (i != 0)
-	update_indicies(*all, ec, increment);
-      base_learner(all,ec);
-      if (ec->partial_prediction > score)
-	{
-	  score = ec->partial_prediction;
-	  prediction = i;
-	}
-      ec->partial_prediction = 0.;
-    }
-  ec->ld = mc_label_data;
-  *(prediction_t*)&(ec->final_prediction) = prediction;
-  update_indicies(*all, ec, -total_increment);
-}
-
-void drive_oaa(void *in)
-{
-  vw* all = (vw*)in;
-  example* ec = NULL;
-  while ( true )
-    {
-      if ((ec = get_example(all->p)) != NULL)//semiblocking operation.
-	{
-	  learn(all, ec);
-          output_example(*all, ec);
-	  vw_finish_example(*all, ec);
-	}
-      else if (parser_done(all->p))
-	{
-	  all->finish(all);
-	  return;
-	}
-      else 
-	;
-    }
-}
->>>>>>> c93ff267
 
   void parse_flags(vw& all, std::vector<std::string>&opts, po::variables_map& vm, size_t s)
   {
